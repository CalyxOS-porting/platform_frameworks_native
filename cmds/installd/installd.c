/*
** Copyright 2008, The Android Open Source Project
**
** Licensed under the Apache License, Version 2.0 (the "License"); 
** you may not use this file except in compliance with the License. 
** You may obtain a copy of the License at 
**
**     http://www.apache.org/licenses/LICENSE-2.0 
**
** Unless required by applicable law or agreed to in writing, software 
** distributed under the License is distributed on an "AS IS" BASIS, 
** WITHOUT WARRANTIES OR CONDITIONS OF ANY KIND, either express or implied. 
** See the License for the specific language governing permissions and 
** limitations under the License.
*/

#include <sys/capability.h>
#include <sys/prctl.h>
#include <selinux/android.h>
#include <selinux/avc.h>

#include "installd.h"


#define BUFFER_MAX    1024  /* input buffer for commands */
#define TOKEN_MAX     8     /* max number of arguments in buffer */
#define REPLY_MAX     256   /* largest reply allowed */

static int do_ping(char **arg __unused, char reply[REPLY_MAX] __unused)
{
    return 0;
}

static int do_install(char **arg, char reply[REPLY_MAX] __unused)
{
    return install(arg[0], atoi(arg[1]), atoi(arg[2]), arg[3]); /* pkgname, uid, gid, seinfo */
}

static int do_dexopt(char **arg, char reply[REPLY_MAX] __unused)
{
    /* apk_path, uid, is_public, pkgname, instruction_set, vm_safe_mode, should_relocate */
    return dexopt(arg[0], atoi(arg[1]), atoi(arg[2]), arg[3], arg[4], atoi(arg[5]), 0);
}

<<<<<<< HEAD
static int do_move_dex(char **arg, char reply[REPLY_MAX] __unused)
=======
static int do_mark_boot_complete(char **arg, char reply[REPLY_MAX])
{
    return mark_boot_complete(arg[0] /* instruction set */);
}

static int do_move_dex(char **arg, char reply[REPLY_MAX])
>>>>>>> 37878b1e
{
    return move_dex(arg[0], arg[1], arg[2]); /* src, dst, instruction_set */
}

static int do_rm_dex(char **arg, char reply[REPLY_MAX] __unused)
{
    return rm_dex(arg[0], arg[1]); /* pkgname, instruction_set */
}

static int do_remove(char **arg, char reply[REPLY_MAX] __unused)
{
    return uninstall(arg[0], atoi(arg[1])); /* pkgname, userid */
}

static int do_rename(char **arg, char reply[REPLY_MAX] __unused)
{
    return renamepkg(arg[0], arg[1]); /* oldpkgname, newpkgname */
}

static int do_fixuid(char **arg, char reply[REPLY_MAX] __unused)
{
    return fix_uid(arg[0], atoi(arg[1]), atoi(arg[2])); /* pkgname, uid, gid */
}

static int do_free_cache(char **arg, char reply[REPLY_MAX] __unused) /* TODO int:free_size */
{
    return free_cache((int64_t)atoll(arg[0])); /* free_size */
}

static int do_rm_cache(char **arg, char reply[REPLY_MAX] __unused)
{
    return delete_cache(arg[0], atoi(arg[1])); /* pkgname, userid */
}

static int do_rm_code_cache(char **arg, char reply[REPLY_MAX] __unused)
{
    return delete_code_cache(arg[0], atoi(arg[1])); /* pkgname, userid */
}

static int do_get_size(char **arg, char reply[REPLY_MAX])
{
    int64_t codesize = 0;
    int64_t datasize = 0;
    int64_t cachesize = 0;
    int64_t asecsize = 0;
    int res = 0;

        /* pkgdir, userid, apkpath */
    res = get_size(arg[0], atoi(arg[1]), arg[2], arg[3], arg[4], arg[5],
            arg[6], &codesize, &datasize, &cachesize, &asecsize);

    /*
     * Each int64_t can take up 22 characters printed out. Make sure it
     * doesn't go over REPLY_MAX in the future.
     */
    snprintf(reply, REPLY_MAX, "%" PRId64 " %" PRId64 " %" PRId64 " %" PRId64,
            codesize, datasize, cachesize, asecsize);
    return res;
}

static int do_rm_user_data(char **arg, char reply[REPLY_MAX] __unused)
{
    return delete_user_data(arg[0], atoi(arg[1])); /* pkgname, userid */
}

static int do_mk_user_data(char **arg, char reply[REPLY_MAX] __unused)
{
    return make_user_data(arg[0], atoi(arg[1]), atoi(arg[2]), arg[3]);
                             /* pkgname, uid, userid, seinfo */
}

static int do_mk_user_config(char **arg, char reply[REPLY_MAX] __unused)
{
    return make_user_config(atoi(arg[0])); /* userid */
}

static int do_rm_user(char **arg, char reply[REPLY_MAX] __unused)
{
    return delete_user(atoi(arg[0])); /* userid */
}

static int do_movefiles(char **arg __unused, char reply[REPLY_MAX] __unused)
{
    return movefiles();
}

static int do_linklib(char **arg, char reply[REPLY_MAX] __unused)
{
    return linklib(arg[0], arg[1], atoi(arg[2]));
}

static int do_idmap(char **arg, char reply[REPLY_MAX] __unused)
{
    return idmap(arg[0], arg[1], atoi(arg[2]));
}

static int do_restorecon_data(char **arg, char reply[REPLY_MAX] __attribute__((unused)))
{
    return restorecon_data(arg[0], arg[1], atoi(arg[2]));
                             /* pkgName, seinfo, uid*/
}

static int do_patchoat(char **arg, char reply[REPLY_MAX] __unused) {
    /* apk_path, uid, is_public, pkgname, instruction_set, vm_safe_mode, should_relocate */
    return dexopt(arg[0], atoi(arg[1]), atoi(arg[2]), arg[3], arg[4], 0, 1);
}

struct cmdinfo {
    const char *name;
    unsigned numargs;
    int (*func)(char **arg, char reply[REPLY_MAX]);
};

struct cmdinfo cmds[] = {
    { "ping",                 0, do_ping },
    { "install",              4, do_install },
    { "dexopt",               6, do_dexopt },
    { "markbootcomplete",     1, do_mark_boot_complete },
    { "movedex",              3, do_move_dex },
    { "rmdex",                2, do_rm_dex },
    { "remove",               2, do_remove },
    { "rename",               2, do_rename },
    { "fixuid",               3, do_fixuid },
    { "freecache",            1, do_free_cache },
    { "rmcache",              2, do_rm_cache },
    { "rmcodecache",          2, do_rm_code_cache },
    { "getsize",              7, do_get_size },
    { "rmuserdata",           2, do_rm_user_data },
    { "movefiles",            0, do_movefiles },
    { "linklib",              3, do_linklib },
    { "mkuserdata",           4, do_mk_user_data },
    { "mkuserconfig",         1, do_mk_user_config },
    { "rmuser",               1, do_rm_user },
    { "idmap",                3, do_idmap },
    { "restorecondata",       3, do_restorecon_data },
    { "patchoat",             5, do_patchoat },
};

static int readx(int s, void *_buf, int count)
{
    char *buf = _buf;
    int n = 0, r;
    if (count < 0) return -1;
    while (n < count) {
        r = read(s, buf + n, count - n);
        if (r < 0) {
            if (errno == EINTR) continue;
            ALOGE("read error: %s\n", strerror(errno));
            return -1;
        }
        if (r == 0) {
            ALOGE("eof\n");
            return -1; /* EOF */
        }
        n += r;
    }
    return 0;
}

static int writex(int s, const void *_buf, int count)
{
    const char *buf = _buf;
    int n = 0, r;
    if (count < 0) return -1;
    while (n < count) {
        r = write(s, buf + n, count - n);
        if (r < 0) {
            if (errno == EINTR) continue;
            ALOGE("write error: %s\n", strerror(errno));
            return -1;
        }
        n += r;
    }
    return 0;
}


/* Tokenize the command buffer, locate a matching command,
 * ensure that the required number of arguments are provided,
 * call the function(), return the result.
 */
static int execute(int s, char cmd[BUFFER_MAX])
{
    char reply[REPLY_MAX];
    char *arg[TOKEN_MAX+1];
    unsigned i;
    unsigned n = 0;
    unsigned short count;
    int ret = -1;

    // ALOGI("execute('%s')\n", cmd);

        /* default reply is "" */
    reply[0] = 0;

        /* n is number of args (not counting arg[0]) */
    arg[0] = cmd;
    while (*cmd) {
        if (isspace(*cmd)) {
            *cmd++ = 0;
            n++;
            arg[n] = cmd;
            if (n == TOKEN_MAX) {
                ALOGE("too many arguments\n");
                goto done;
            }
        }
        cmd++;
    }

    for (i = 0; i < sizeof(cmds) / sizeof(cmds[0]); i++) {
        if (!strcmp(cmds[i].name,arg[0])) {
            if (n != cmds[i].numargs) {
                ALOGE("%s requires %d arguments (%d given)\n",
                     cmds[i].name, cmds[i].numargs, n);
            } else {
                ret = cmds[i].func(arg + 1, reply);
            }
            goto done;
        }
    }
    ALOGE("unsupported command '%s'\n", arg[0]);

done:
    if (reply[0]) {
        n = snprintf(cmd, BUFFER_MAX, "%d %s", ret, reply);
    } else {
        n = snprintf(cmd, BUFFER_MAX, "%d", ret);
    }
    if (n > BUFFER_MAX) n = BUFFER_MAX;
    count = n;

    // ALOGI("reply: '%s'\n", cmd);
    if (writex(s, &count, sizeof(count))) return -1;
    if (writex(s, cmd, count)) return -1;
    return 0;
}

/**
 * Initialize all the global variables that are used elsewhere. Returns 0 upon
 * success and -1 on error.
 */
void free_globals() {
    size_t i;

    for (i = 0; i < android_system_dirs.count; i++) {
        if (android_system_dirs.dirs[i].path != NULL) {
            free(android_system_dirs.dirs[i].path);
        }
    }

    free(android_system_dirs.dirs);
}

int initialize_globals() {
    // Get the android data directory.
    if (get_path_from_env(&android_data_dir, "ANDROID_DATA") < 0) {
        return -1;
    }

    // Get the android app directory.
    if (copy_and_append(&android_app_dir, &android_data_dir, APP_SUBDIR) < 0) {
        return -1;
    }

    // Get the android protected app directory.
    if (copy_and_append(&android_app_private_dir, &android_data_dir, PRIVATE_APP_SUBDIR) < 0) {
        return -1;
    }

    // Get the android app native library directory.
    if (copy_and_append(&android_app_lib_dir, &android_data_dir, APP_LIB_SUBDIR) < 0) {
        return -1;
    }

    // Get the sd-card ASEC mount point.
    if (get_path_from_env(&android_asec_dir, "ASEC_MOUNTPOINT") < 0) {
        return -1;
    }

    // Get the android media directory.
    if (copy_and_append(&android_media_dir, &android_data_dir, MEDIA_SUBDIR) < 0) {
        return -1;
    }

    // Take note of the system and vendor directories.
    android_system_dirs.count = 4;

    android_system_dirs.dirs = calloc(android_system_dirs.count, sizeof(dir_rec_t));
    if (android_system_dirs.dirs == NULL) {
        ALOGE("Couldn't allocate array for dirs; aborting\n");
        return -1;
    }

    dir_rec_t android_root_dir;
    if (get_path_from_env(&android_root_dir, "ANDROID_ROOT") < 0) {
        ALOGE("Missing ANDROID_ROOT; aborting\n");
        return -1;
    }

    android_system_dirs.dirs[0].path = build_string2(android_root_dir.path, APP_SUBDIR);
    android_system_dirs.dirs[0].len = strlen(android_system_dirs.dirs[0].path);

    android_system_dirs.dirs[1].path = build_string2(android_root_dir.path, PRIV_APP_SUBDIR);
    android_system_dirs.dirs[1].len = strlen(android_system_dirs.dirs[1].path);

    android_system_dirs.dirs[2].path = "/vendor/app/";
    android_system_dirs.dirs[2].len = strlen(android_system_dirs.dirs[2].path);

    android_system_dirs.dirs[3].path = "/oem/app/";
    android_system_dirs.dirs[3].len = strlen(android_system_dirs.dirs[3].path);

    return 0;
}

int initialize_directories() {
    int res = -1;

    // Read current filesystem layout version to handle upgrade paths
    char version_path[PATH_MAX];
    snprintf(version_path, PATH_MAX, "%s.layout_version", android_data_dir.path);

    int oldVersion;
    if (fs_read_atomic_int(version_path, &oldVersion) == -1) {
        oldVersion = 0;
    }
    int version = oldVersion;

    // /data/user
    char *user_data_dir = build_string2(android_data_dir.path, SECONDARY_USER_PREFIX);
    // /data/data
    char *legacy_data_dir = build_string2(android_data_dir.path, PRIMARY_USER_PREFIX);
    // /data/user/0
    char *primary_data_dir = build_string3(android_data_dir.path, SECONDARY_USER_PREFIX, "0");
    if (!user_data_dir || !legacy_data_dir || !primary_data_dir) {
        goto fail;
    }

    // Make the /data/user directory if necessary
    if (access(user_data_dir, R_OK) < 0) {
        if (mkdir(user_data_dir, 0711) < 0) {
            goto fail;
        }
        if (chown(user_data_dir, AID_SYSTEM, AID_SYSTEM) < 0) {
            goto fail;
        }
        if (chmod(user_data_dir, 0711) < 0) {
            goto fail;
        }
    }
    // Make the /data/user/0 symlink to /data/data if necessary
    if (access(primary_data_dir, R_OK) < 0) {
        if (symlink(legacy_data_dir, primary_data_dir)) {
            goto fail;
        }
    }

    if (version == 0) {
        // Introducing multi-user, so migrate /data/media contents into /data/media/0
        ALOGD("Upgrading /data/media for multi-user");

        // Ensure /data/media
        if (fs_prepare_dir(android_media_dir.path, 0770, AID_MEDIA_RW, AID_MEDIA_RW) == -1) {
            goto fail;
        }

        // /data/media.tmp
        char media_tmp_dir[PATH_MAX];
        snprintf(media_tmp_dir, PATH_MAX, "%smedia.tmp", android_data_dir.path);

        // Only copy when upgrade not already in progress
        if (access(media_tmp_dir, F_OK) == -1) {
            if (rename(android_media_dir.path, media_tmp_dir) == -1) {
                ALOGE("Failed to move legacy media path: %s", strerror(errno));
                goto fail;
            }
        }

        // Create /data/media again
        if (fs_prepare_dir(android_media_dir.path, 0770, AID_MEDIA_RW, AID_MEDIA_RW) == -1) {
            goto fail;
        }

        if (selinux_android_restorecon(android_media_dir.path, 0)) {
            goto fail;
        }

        // /data/media/0
        char owner_media_dir[PATH_MAX];
        snprintf(owner_media_dir, PATH_MAX, "%s0", android_media_dir.path);

        // Move any owner data into place
        if (access(media_tmp_dir, F_OK) == 0) {
            if (rename(media_tmp_dir, owner_media_dir) == -1) {
                ALOGE("Failed to move owner media path: %s", strerror(errno));
                goto fail;
            }
        }

        // Ensure media directories for any existing users
        DIR *dir;
        struct dirent *dirent;
        char user_media_dir[PATH_MAX];

        dir = opendir(user_data_dir);
        if (dir != NULL) {
            while ((dirent = readdir(dir))) {
                if (dirent->d_type == DT_DIR) {
                    const char *name = dirent->d_name;

                    // skip "." and ".."
                    if (name[0] == '.') {
                        if (name[1] == 0) continue;
                        if ((name[1] == '.') && (name[2] == 0)) continue;
                    }

                    // /data/media/<user_id>
                    snprintf(user_media_dir, PATH_MAX, "%s%s", android_media_dir.path, name);
                    if (fs_prepare_dir(user_media_dir, 0770, AID_MEDIA_RW, AID_MEDIA_RW) == -1) {
                        goto fail;
                    }
                }
            }
            closedir(dir);
        }

        version = 1;
    }

    // /data/media/obb
    char media_obb_dir[PATH_MAX];
    snprintf(media_obb_dir, PATH_MAX, "%sobb", android_media_dir.path);

    if (version == 1) {
        // Introducing /data/media/obb for sharing OBB across users; migrate
        // any existing OBB files from owner.
        ALOGD("Upgrading to shared /data/media/obb");

        // /data/media/0/Android/obb
        char owner_obb_path[PATH_MAX];
        snprintf(owner_obb_path, PATH_MAX, "%s0/Android/obb", android_media_dir.path);

        // Only move if target doesn't already exist
        if (access(media_obb_dir, F_OK) != 0 && access(owner_obb_path, F_OK) == 0) {
            if (rename(owner_obb_path, media_obb_dir) == -1) {
                ALOGE("Failed to move OBB from owner: %s", strerror(errno));
                goto fail;
            }
        }

        version = 2;
    }

    if (ensure_media_user_dirs(0) == -1) {
        ALOGE("Failed to setup media for user 0");
        goto fail;
    }
    if (fs_prepare_dir(media_obb_dir, 0770, AID_MEDIA_RW, AID_MEDIA_RW) == -1) {
        goto fail;
    }

    if (ensure_config_user_dirs(0) == -1) {
        ALOGE("Failed to setup misc for user 0");
        goto fail;
    }

    if (version == 2) {
        ALOGD("Upgrading to /data/misc/user directories");

        char misc_dir[PATH_MAX];
        snprintf(misc_dir, PATH_MAX, "%smisc", android_data_dir.path);

        char keychain_added_dir[PATH_MAX];
        snprintf(keychain_added_dir, PATH_MAX, "%s/keychain/cacerts-added", misc_dir);

        char keychain_removed_dir[PATH_MAX];
        snprintf(keychain_removed_dir, PATH_MAX, "%s/keychain/cacerts-removed", misc_dir);

        DIR *dir;
        struct dirent *dirent;
        dir = opendir(user_data_dir);
        if (dir != NULL) {
            while ((dirent = readdir(dir))) {
                const char *name = dirent->d_name;

                // skip "." and ".."
                if (name[0] == '.') {
                    if (name[1] == 0) continue;
                    if ((name[1] == '.') && (name[2] == 0)) continue;
                }

                uint32_t user_id = atoi(name);

                // /data/misc/user/<user_id>
                if (ensure_config_user_dirs(user_id) == -1) {
                    goto fail;
                }

                char misc_added_dir[PATH_MAX];
                snprintf(misc_added_dir, PATH_MAX, "%s/user/%s/cacerts-added", misc_dir, name);

                char misc_removed_dir[PATH_MAX];
                snprintf(misc_removed_dir, PATH_MAX, "%s/user/%s/cacerts-removed", misc_dir, name);

                uid_t uid = multiuser_get_uid(user_id, AID_SYSTEM);
                gid_t gid = uid;
                if (access(keychain_added_dir, F_OK) == 0) {
                    if (copy_dir_files(keychain_added_dir, misc_added_dir, uid, gid) != 0) {
                        ALOGE("Some files failed to copy");
                    }
                }
                if (access(keychain_removed_dir, F_OK) == 0) {
                    if (copy_dir_files(keychain_removed_dir, misc_removed_dir, uid, gid) != 0) {
                        ALOGE("Some files failed to copy");
                    }
                }
            }
            closedir(dir);

            if (access(keychain_added_dir, F_OK) == 0) {
                delete_dir_contents(keychain_added_dir, 1, 0);
            }
            if (access(keychain_removed_dir, F_OK) == 0) {
                delete_dir_contents(keychain_removed_dir, 1, 0);
            }
        }

        version = 3;
    }

    // Persist layout version if changed
    if (version != oldVersion) {
        if (fs_write_atomic_int(version_path, version) == -1) {
            ALOGE("Failed to save version to %s: %s", version_path, strerror(errno));
            goto fail;
        }
    }

    // Success!
    res = 0;

fail:
    free(user_data_dir);
    free(legacy_data_dir);
    free(primary_data_dir);
    return res;
}

static void drop_privileges() {
    if (prctl(PR_SET_KEEPCAPS, 1) < 0) {
        ALOGE("prctl(PR_SET_KEEPCAPS) failed: %s\n", strerror(errno));
        exit(1);
    }

    if (setgid(AID_INSTALL) < 0) {
        ALOGE("setgid() can't drop privileges; exiting.\n");
        exit(1);
    }

    if (setuid(AID_INSTALL) < 0) {
        ALOGE("setuid() can't drop privileges; exiting.\n");
        exit(1);
    }

    struct __user_cap_header_struct capheader;
    struct __user_cap_data_struct capdata[2];
    memset(&capheader, 0, sizeof(capheader));
    memset(&capdata, 0, sizeof(capdata));
    capheader.version = _LINUX_CAPABILITY_VERSION_3;
    capheader.pid = 0;

    capdata[CAP_TO_INDEX(CAP_DAC_OVERRIDE)].permitted |= CAP_TO_MASK(CAP_DAC_OVERRIDE);
    capdata[CAP_TO_INDEX(CAP_CHOWN)].permitted        |= CAP_TO_MASK(CAP_CHOWN);
    capdata[CAP_TO_INDEX(CAP_SETUID)].permitted       |= CAP_TO_MASK(CAP_SETUID);
    capdata[CAP_TO_INDEX(CAP_SETGID)].permitted       |= CAP_TO_MASK(CAP_SETGID);
    capdata[CAP_TO_INDEX(CAP_FOWNER)].permitted       |= CAP_TO_MASK(CAP_FOWNER);

    capdata[0].effective = capdata[0].permitted;
    capdata[1].effective = capdata[1].permitted;
    capdata[0].inheritable = 0;
    capdata[1].inheritable = 0;

    if (capset(&capheader, &capdata[0]) < 0) {
        ALOGE("capset failed: %s\n", strerror(errno));
        exit(1);
    }
}

static int log_callback(int type, const char *fmt, ...) {
    va_list ap;
    int priority;

    switch (type) {
    case SELINUX_WARNING:
        priority = ANDROID_LOG_WARN;
        break;
    case SELINUX_INFO:
        priority = ANDROID_LOG_INFO;
        break;
    default:
        priority = ANDROID_LOG_ERROR;
        break;
    }
    va_start(ap, fmt);
    LOG_PRI_VA(priority, "SELinux", fmt, ap);
    va_end(ap);
    return 0;
}

int main(const int argc __unused, const char *argv[] __unused) {
    char buf[BUFFER_MAX];
    struct sockaddr addr;
    socklen_t alen;
    int lsocket, s;
    int selinux_enabled = (is_selinux_enabled() > 0);

    ALOGI("installd firing up\n");

    union selinux_callback cb;
    cb.func_log = log_callback;
    selinux_set_callback(SELINUX_CB_LOG, cb);

    if (initialize_globals() < 0) {
        ALOGE("Could not initialize globals; exiting.\n");
        exit(1);
    }

    if (initialize_directories() < 0) {
        ALOGE("Could not create directories; exiting.\n");
        exit(1);
    }

    if (selinux_enabled && selinux_status_open(true) < 0) {
        ALOGE("Could not open selinux status; exiting.\n");
        exit(1);
    }

    drop_privileges();

    lsocket = android_get_control_socket(SOCKET_PATH);
    if (lsocket < 0) {
        ALOGE("Failed to get socket from environment: %s\n", strerror(errno));
        exit(1);
    }
    if (listen(lsocket, 5)) {
        ALOGE("Listen on socket failed: %s\n", strerror(errno));
        exit(1);
    }
    fcntl(lsocket, F_SETFD, FD_CLOEXEC);

    for (;;) {
        alen = sizeof(addr);
        s = accept(lsocket, &addr, &alen);
        if (s < 0) {
            ALOGE("Accept failed: %s\n", strerror(errno));
            continue;
        }
        fcntl(s, F_SETFD, FD_CLOEXEC);

        ALOGI("new connection\n");
        for (;;) {
            unsigned short count;
            if (readx(s, &count, sizeof(count))) {
                ALOGE("failed to read size\n");
                break;
            }
            if ((count < 1) || (count >= BUFFER_MAX)) {
                ALOGE("invalid size %d\n", count);
                break;
            }
            if (readx(s, buf, count)) {
                ALOGE("failed to read command\n");
                break;
            }
            buf[count] = 0;
            if (selinux_enabled && selinux_status_updated() > 0) {
                selinux_android_seapp_context_reload();
            }
            if (execute(s, buf)) break;
        }
        ALOGI("closing connection\n");
        close(s);
    }

    return 0;
}<|MERGE_RESOLUTION|>--- conflicted
+++ resolved
@@ -42,16 +42,12 @@
     return dexopt(arg[0], atoi(arg[1]), atoi(arg[2]), arg[3], arg[4], atoi(arg[5]), 0);
 }
 
-<<<<<<< HEAD
+static int do_mark_boot_complete(char **arg, char reply[REPLY_MAX] __unused)
+{
+    return mark_boot_complete(arg[0] /* instruction set */);
+}
+
 static int do_move_dex(char **arg, char reply[REPLY_MAX] __unused)
-=======
-static int do_mark_boot_complete(char **arg, char reply[REPLY_MAX])
-{
-    return mark_boot_complete(arg[0] /* instruction set */);
-}
-
-static int do_move_dex(char **arg, char reply[REPLY_MAX])
->>>>>>> 37878b1e
 {
     return move_dex(arg[0], arg[1], arg[2]); /* src, dst, instruction_set */
 }
