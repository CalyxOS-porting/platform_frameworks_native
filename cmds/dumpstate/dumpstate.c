/*
 * Copyright (C) 2008 The Android Open Source Project
 *
 * Licensed under the Apache License, Version 2.0 (the "License");
 * you may not use this file except in compliance with the License.
 * You may obtain a copy of the License at
 *
 *      http://www.apache.org/licenses/LICENSE-2.0
 *
 * Unless required by applicable law or agreed to in writing, software
 * distributed under the License is distributed on an "AS IS" BASIS,
 * WITHOUT WARRANTIES OR CONDITIONS OF ANY KIND, either express or implied.
 * See the License for the specific language governing permissions and
 * limitations under the License.
 */

#include <dirent.h>
#include <errno.h>
#include <fcntl.h>
#include <limits.h>
#include <stdbool.h>
#include <stdio.h>
#include <stdlib.h>
#include <string.h>
#include <sys/capability.h>
#include <sys/prctl.h>
#include <sys/resource.h>
#include <sys/stat.h>
#include <sys/time.h>
#include <sys/wait.h>
#include <unistd.h>

#include <cutils/properties.h>

#include "private/android_filesystem_config.h"

#define LOG_TAG "dumpstate"
#include <cutils/log.h>

#include "dumpstate.h"

/* read before root is shed */
static char cmdline_buf[16384] = "(unknown)";
static const char *dump_traces_path = NULL;

static char screenshot_path[PATH_MAX] = "";

#define PSTORE_LAST_KMSG "/sys/fs/pstore/console-ramoops"

#define RAFT_DIR "/data/misc/raft/"
#define TOMBSTONE_DIR "/data/tombstones"
#define TOMBSTONE_FILE_PREFIX TOMBSTONE_DIR "/tombstone_"
/* Can accomodate a tombstone number up to 9999. */
#define TOMBSTONE_MAX_LEN (sizeof(TOMBSTONE_FILE_PREFIX) + 4)
#define NUM_TOMBSTONES  10

typedef struct {
  char name[TOMBSTONE_MAX_LEN];
  int fd;
} tombstone_data_t;

static tombstone_data_t tombstone_data[NUM_TOMBSTONES];

/* Get the fds of any tombstone that was modified in the last half an hour. */
static void get_tombstone_fds(tombstone_data_t data[NUM_TOMBSTONES]) {
    time_t thirty_minutes_ago = time(NULL) - 60*30;
    for (size_t i = 0; i < NUM_TOMBSTONES; i++) {
        snprintf(data[i].name, sizeof(data[i].name), "%s%02zu", TOMBSTONE_FILE_PREFIX, i);
        int fd = TEMP_FAILURE_RETRY(open(data[i].name,
                                         O_RDONLY | O_CLOEXEC | O_NOFOLLOW | O_NONBLOCK));
        struct stat st;
        if (fstat(fd, &st) == 0 && S_ISREG(st.st_mode) &&
                (time_t) st.st_mtime >= thirty_minutes_ago) {
            data[i].fd = fd;
        } else {
            close(fd);
            data[i].fd = -1;
        }
    }
}

static void dump_dev_files(const char *title, const char *driverpath, const char *filename)
{
    DIR *d;
    struct dirent *de;
    char path[PATH_MAX];

    d = opendir(driverpath);
    if (d == NULL) {
        return;
    }

    while ((de = readdir(d))) {
        if (de->d_type != DT_LNK) {
            continue;
        }
        snprintf(path, sizeof(path), "%s/%s/%s", driverpath, de->d_name, filename);
        dump_file(title, path);
    }

    closedir(d);
}

static bool skip_not_stat(const char *path) {
    static const char stat[] = "/stat";
    size_t len = strlen(path);
    if (path[len - 1] == '/') { /* Directory? */
        return false;
    }
    return strcmp(path + len - sizeof(stat) + 1, stat); /* .../stat? */
}

static const char mmcblk0[] = "/sys/block/mmcblk0/";
unsigned long worst_write_perf = 20000; /* in KB/s */

static int dump_stat_from_fd(const char *title __unused, const char *path, int fd) {
    unsigned long fields[11], read_perf, write_perf;
    bool z;
    char *cp, *buffer = NULL;
    size_t i = 0;
    FILE *fp = fdopen(fd, "rb");
    getline(&buffer, &i, fp);
    fclose(fp);
    if (!buffer) {
        return -errno;
    }
    i = strlen(buffer);
    while ((i > 0) && (buffer[i - 1] == '\n')) {
        buffer[--i] = '\0';
    }
    if (!*buffer) {
        free(buffer);
        return 0;
    }
    z = true;
    for (cp = buffer, i = 0; i < (sizeof(fields) / sizeof(fields[0])); ++i) {
        fields[i] = strtol(cp, &cp, 0);
        if (fields[i] != 0) {
            z = false;
        }
    }
    if (z) { /* never accessed */
        free(buffer);
        return 0;
    }

    if (!strncmp(path, mmcblk0, sizeof(mmcblk0) - 1)) {
        path += sizeof(mmcblk0) - 1;
    }

    printf("%s: %s\n", path, buffer);
    free(buffer);

    read_perf = 0;
    if (fields[3]) {
        read_perf = 512 * fields[2] / fields[3];
    }
    write_perf = 0;
    if (fields[7]) {
        write_perf = 512 * fields[6] / fields[7];
    }
    printf("%s: read: %luKB/s write: %luKB/s\n", path, read_perf, write_perf);
    if ((write_perf > 1) && (write_perf < worst_write_perf)) {
        worst_write_perf = write_perf;
    }
    return 0;
}

/* Copied policy from system/core/logd/LogBuffer.cpp */

#define LOG_BUFFER_SIZE (256 * 1024)
#define LOG_BUFFER_MIN_SIZE (64 * 1024UL)
#define LOG_BUFFER_MAX_SIZE (256 * 1024 * 1024UL)

static bool valid_size(unsigned long value) {
    if ((value < LOG_BUFFER_MIN_SIZE) || (LOG_BUFFER_MAX_SIZE < value)) {
        return false;
    }

    long pages = sysconf(_SC_PHYS_PAGES);
    if (pages < 1) {
        return true;
    }

    long pagesize = sysconf(_SC_PAGESIZE);
    if (pagesize <= 1) {
        pagesize = PAGE_SIZE;
    }

    // maximum memory impact a somewhat arbitrary ~3%
    pages = (pages + 31) / 32;
    unsigned long maximum = pages * pagesize;

    if ((maximum < LOG_BUFFER_MIN_SIZE) || (LOG_BUFFER_MAX_SIZE < maximum)) {
        return true;
    }

    return value <= maximum;
}

static unsigned long property_get_size(const char *key) {
    unsigned long value;
    char *cp, property[PROPERTY_VALUE_MAX];

    property_get(key, property, "");
    value = strtoul(property, &cp, 10);

    switch(*cp) {
    case 'm':
    case 'M':
        value *= 1024;
    /* FALLTHRU */
    case 'k':
    case 'K':
        value *= 1024;
    /* FALLTHRU */
    case '\0':
        break;

    default:
        value = 0;
    }

    if (!valid_size(value)) {
        value = 0;
    }

    return value;
}

/* timeout in ms */
static unsigned long logcat_timeout(char *name) {
    static const char global_tuneable[] = "persist.logd.size"; // Settings App
    static const char global_default[] = "ro.logd.size";       // BoardConfig.mk
    char key[PROP_NAME_MAX];
    unsigned long property_size, default_size;

    default_size = property_get_size(global_tuneable);
    if (!default_size) {
        default_size = property_get_size(global_default);
    }

    snprintf(key, sizeof(key), "%s.%s", global_tuneable, name);
    property_size = property_get_size(key);

    if (!property_size) {
        snprintf(key, sizeof(key), "%s.%s", global_default, name);
        property_size = property_get_size(key);
    }

    if (!property_size) {
        property_size = default_size;
    }

    if (!property_size) {
        property_size = LOG_BUFFER_SIZE;
    }

    /* Engineering margin is ten-fold our guess */
    return 10 * (property_size + worst_write_perf) / worst_write_perf;
}

/* End copy from system/core/logd/LogBuffer.cpp */

/* dumps the current system state to stdout */
static void dumpstate() {
    unsigned long timeout;
    time_t now = time(NULL);
    char build[PROPERTY_VALUE_MAX], fingerprint[PROPERTY_VALUE_MAX];
    char radio[PROPERTY_VALUE_MAX], bootloader[PROPERTY_VALUE_MAX];
    char network[PROPERTY_VALUE_MAX], date[80];
    char build_type[PROPERTY_VALUE_MAX];

    property_get("ro.build.display.id", build, "(unknown)");
    property_get("ro.build.fingerprint", fingerprint, "(unknown)");
    property_get("ro.build.type", build_type, "(unknown)");
    property_get("ro.baseband", radio, "(unknown)");
    property_get("ro.bootloader", bootloader, "(unknown)");
    property_get("gsm.operator.alpha", network, "(unknown)");
    strftime(date, sizeof(date), "%Y-%m-%d %H:%M:%S", localtime(&now));

    printf("========================================================\n");
    printf("== dumpstate: %s\n", date);
    printf("========================================================\n");

    printf("\n");
    printf("Build: %s\n", build);
    printf("Build fingerprint: '%s'\n", fingerprint); /* format is important for other tools */
    printf("Bootloader: %s\n", bootloader);
    printf("Radio: %s\n", radio);
    printf("Network: %s\n", network);

    printf("Kernel: ");
    dump_file(NULL, "/proc/version");
    printf("Command line: %s\n", strtok(cmdline_buf, "\n"));
    printf("\n");

    dump_dev_files("TRUSTY VERSION", "/sys/bus/platform/drivers/trusty", "trusty_version");
    run_command("UPTIME", 10, "uptime", NULL);
    dump_files("UPTIME MMC PERF", mmcblk0, skip_not_stat, dump_stat_from_fd);
    dump_file("MEMORY INFO", "/proc/meminfo");
    run_command("CPU INFO", 10, "top", "-n", "1", "-d", "1", "-m", "30", "-t", NULL);
    run_command("PROCRANK", 20, "procrank", NULL);
    dump_file("VIRTUAL MEMORY STATS", "/proc/vmstat");
    dump_file("VMALLOC INFO", "/proc/vmallocinfo");
    dump_file("SLAB INFO", "/proc/slabinfo");
    dump_file("ZONEINFO", "/proc/zoneinfo");
    dump_file("PAGETYPEINFO", "/proc/pagetypeinfo");
    dump_file("BUDDYINFO", "/proc/buddyinfo");
    dump_file("FRAGMENTATION INFO", "/d/extfrag/unusable_index");

    dump_file("KERNEL WAKELOCKS", "/proc/wakelocks");
    dump_file("KERNEL WAKE SOURCES", "/d/wakeup_sources");
    dump_file("KERNEL CPUFREQ", "/sys/devices/system/cpu/cpu0/cpufreq/stats/time_in_state");
    dump_file("KERNEL SYNC", "/d/sync");

    run_command("PROCESSES", 10, "ps", "-P", NULL);
    run_command("PROCESSES AND THREADS", 10, "ps", "-t", "-p", "-P", NULL);
    run_command("PROCESSES (SELINUX LABELS)", 10, "ps", "-Z", NULL);
    run_command("LIBRANK", 10, "librank", NULL);

    do_dmesg();

    run_command("LIST OF OPEN FILES", 10, SU_PATH, "root", "lsof", NULL);
    for_each_pid(do_showmap, "SMAPS OF ALL PROCESSES");
    for_each_tid(show_wchan, "BLOCKED PROCESS WAIT-CHANNELS");

    if (screenshot_path[0]) {
        ALOGI("taking screenshot\n");
        run_command(NULL, 10, "/system/bin/screencap", "-p", screenshot_path, NULL);
        ALOGI("wrote screenshot: %s\n", screenshot_path);
    }

    // dump_file("EVENT LOG TAGS", "/etc/event-log-tags");
    // calculate timeout
    timeout = logcat_timeout("main") + logcat_timeout("system") + logcat_timeout("crash");
    if (timeout < 20000) {
        timeout = 20000;
    }
    run_command("SYSTEM LOG", timeout / 1000, "logcat", "-v", "threadtime", "-d", "*:v", NULL);
    timeout = logcat_timeout("events");
    if (timeout < 20000) {
        timeout = 20000;
    }
    run_command("EVENT LOG", timeout / 1000, "logcat", "-b", "events", "-v", "threadtime", "-d", "*:v", NULL);
    timeout = logcat_timeout("radio");
    if (timeout < 20000) {
        timeout = 20000;
    }
    run_command("RADIO LOG", timeout / 1000, "logcat", "-b", "radio", "-v", "threadtime", "-d", "*:v", NULL);

<<<<<<< HEAD
    run_command("RAFT LOGS", 300, SU_PATH, "root", "logcompressor", "-r", RAFT_DIR, NULL);
=======
    run_command("LOG STATISTICS", 10, "logcat", "-b", "all", "-S", NULL);
>>>>>>> d213f5e7

    /* show the traces we collected in main(), if that was done */
    if (dump_traces_path != NULL) {
        dump_file("VM TRACES JUST NOW", dump_traces_path);
    }

    /* only show ANR traces if they're less than 15 minutes old */
    struct stat st;
    char anr_traces_path[PATH_MAX];
    property_get("dalvik.vm.stack-trace-file", anr_traces_path, "");
    if (!anr_traces_path[0]) {
        printf("*** NO VM TRACES FILE DEFINED (dalvik.vm.stack-trace-file)\n\n");
    } else {
      int fd = TEMP_FAILURE_RETRY(open(anr_traces_path,
                                       O_RDONLY | O_CLOEXEC | O_NOFOLLOW | O_NONBLOCK));
      if (fd < 0) {
          printf("*** NO ANR VM TRACES FILE (%s): %s\n\n", anr_traces_path, strerror(errno));
      } else {
          dump_file_from_fd("VM TRACES AT LAST ANR", anr_traces_path, fd);
      }
    }

    /* slow traces for slow operations */
    if (anr_traces_path[0] != 0) {
        int tail = strlen(anr_traces_path)-1;
        while (tail > 0 && anr_traces_path[tail] != '/') {
            tail--;
        }
        int i = 0;
        while (1) {
            sprintf(anr_traces_path+tail+1, "slow%02d.txt", i);
            if (stat(anr_traces_path, &st)) {
                // No traces file at this index, done with the files.
                break;
            }
            dump_file("VM TRACES WHEN SLOW", anr_traces_path);
            i++;
        }
    }

    int dumped = 0;
    for (size_t i = 0; i < NUM_TOMBSTONES; i++) {
        if (tombstone_data[i].fd != -1) {
            dumped = 1;
            dump_file_from_fd("TOMBSTONE", tombstone_data[i].name, tombstone_data[i].fd);
            tombstone_data[i].fd = -1;
        }
    }
    if (!dumped) {
        printf("*** NO TOMBSTONES to dump in %s\n\n", TOMBSTONE_DIR);
    }

    dump_file("NETWORK DEV INFO", "/proc/net/dev");
    dump_file("QTAGUID NETWORK INTERFACES INFO", "/proc/net/xt_qtaguid/iface_stat_all");
    dump_file("QTAGUID NETWORK INTERFACES INFO (xt)", "/proc/net/xt_qtaguid/iface_stat_fmt");
    dump_file("QTAGUID CTRL INFO", "/proc/net/xt_qtaguid/ctrl");
    dump_file("QTAGUID STATS INFO", "/proc/net/xt_qtaguid/stats");

    if (!stat(PSTORE_LAST_KMSG, &st)) {
        /* Also TODO: Make console-ramoops CAP_SYSLOG protected. */
        dump_file("LAST KMSG", PSTORE_LAST_KMSG);
    } else {
        /* TODO: Make last_kmsg CAP_SYSLOG protected. b/5555691 */
        dump_file("LAST KMSG", "/proc/last_kmsg");
    }

    /* kernels must set CONFIG_PSTORE_PMSG, slice up pstore with device tree */
    run_command("LAST LOGCAT", 10, "logcat", "-L", "-v", "threadtime",
                                             "-b", "all", "-d", "*:v", NULL);

    /* The following have a tendency to get wedged when wifi drivers/fw goes belly-up. */

    run_command("NETWORK INTERFACES", 10, "ip", "link", NULL);

    run_command("IPv4 ADDRESSES", 10, "ip", "-4", "addr", "show", NULL);
    run_command("IPv6 ADDRESSES", 10, "ip", "-6", "addr", "show", NULL);

    run_command("IP RULES", 10, "ip", "rule", "show", NULL);
    run_command("IP RULES v6", 10, "ip", "-6", "rule", "show", NULL);

    dump_route_tables();

    run_command("ARP CACHE", 10, "ip", "-4", "neigh", "show", NULL);
    run_command("IPv6 ND CACHE", 10, "ip", "-6", "neigh", "show", NULL);

    run_command("NETWORK DIAGNOSTICS", 10, "dumpsys", "connectivity", "--diag", NULL);

    run_command("IPTABLES", 10, SU_PATH, "root", "iptables", "-L", "-nvx", NULL);
    run_command("IP6TABLES", 10, SU_PATH, "root", "ip6tables", "-L", "-nvx", NULL);
    run_command("IPTABLE NAT", 10, SU_PATH, "root", "iptables", "-t", "nat", "-L", "-nvx", NULL);
    /* no ip6 nat */
    run_command("IPTABLE RAW", 10, SU_PATH, "root", "iptables", "-t", "raw", "-L", "-nvx", NULL);
    run_command("IP6TABLE RAW", 10, SU_PATH, "root", "ip6tables", "-t", "raw", "-L", "-nvx", NULL);

    run_command("WIFI NETWORKS", 20,
            SU_PATH, "root", "wpa_cli", "IFNAME=wlan0", "list_networks", NULL);

#ifdef FWDUMP_bcmdhd
    run_command("DUMP WIFI INTERNAL COUNTERS", 20,
            SU_PATH, "root", "wlutil", "counters", NULL);
#endif
    dump_file("INTERRUPTS (1)", "/proc/interrupts");

    property_get("dhcp.wlan0.gateway", network, "");
    if (network[0])
        run_command("PING GATEWAY", 10, "ping", "-c", "3", "-i", ".5", network, NULL);
    property_get("dhcp.wlan0.dns1", network, "");
    if (network[0])
        run_command("PING DNS1", 10, "ping", "-c", "3", "-i", ".5", network, NULL);
    property_get("dhcp.wlan0.dns2", network, "");
    if (network[0])
        run_command("PING DNS2", 10, "ping", "-c", "3", "-i", ".5", network, NULL);
#ifdef FWDUMP_bcmdhd
    run_command("DUMP WIFI STATUS", 20,
            SU_PATH, "root", "dhdutil", "-i", "wlan0", "dump", NULL);
    run_command("DUMP WIFI INTERNAL COUNTERS", 20,
            SU_PATH, "root", "wlutil", "counters", NULL);
#endif
    dump_file("INTERRUPTS (2)", "/proc/interrupts");

    print_properties();

    run_command("VOLD DUMP", 10, "vdc", "dump", NULL);
    run_command("SECURE CONTAINERS", 10, "vdc", "asec", "list", NULL);

    run_command("FILESYSTEMS & FREE SPACE", 10, "df", NULL);

    run_command("LAST RADIO LOG", 10, "parse_radio_log", "/proc/last_radio_log", NULL);

    printf("------ BACKLIGHTS ------\n");
    printf("LCD brightness=");
    dump_file(NULL, "/sys/class/leds/lcd-backlight/brightness");
    printf("Button brightness=");
    dump_file(NULL, "/sys/class/leds/button-backlight/brightness");
    printf("Keyboard brightness=");
    dump_file(NULL, "/sys/class/leds/keyboard-backlight/brightness");
    printf("ALS mode=");
    dump_file(NULL, "/sys/class/leds/lcd-backlight/als");
    printf("LCD driver registers:\n");
    dump_file(NULL, "/sys/class/leds/lcd-backlight/registers");
    printf("\n");

    /* Binder state is expensive to look at as it uses a lot of memory. */
    dump_file("BINDER FAILED TRANSACTION LOG", "/sys/kernel/debug/binder/failed_transaction_log");
    dump_file("BINDER TRANSACTION LOG", "/sys/kernel/debug/binder/transaction_log");
    dump_file("BINDER TRANSACTIONS", "/sys/kernel/debug/binder/transactions");
    dump_file("BINDER STATS", "/sys/kernel/debug/binder/stats");
    dump_file("BINDER STATE", "/sys/kernel/debug/binder/state");

    printf("========================================================\n");
    printf("== Board\n");
    printf("========================================================\n");

    dumpstate_board();
    printf("\n");

    /* Migrate the ril_dumpstate to a dumpstate_board()? */
    char ril_dumpstate_timeout[PROPERTY_VALUE_MAX] = {0};
    property_get("ril.dumpstate.timeout", ril_dumpstate_timeout, "30");
    if (strnlen(ril_dumpstate_timeout, PROPERTY_VALUE_MAX - 1) > 0) {
        if (0 == strncmp(build_type, "user", PROPERTY_VALUE_MAX - 1)) {
            // su does not exist on user builds, so try running without it.
            // This way any implementations of vril-dump that do not require
            // root can run on user builds.
            run_command("DUMP VENDOR RIL LOGS", atoi(ril_dumpstate_timeout),
                    "vril-dump", NULL);
        } else {
            run_command("DUMP VENDOR RIL LOGS", atoi(ril_dumpstate_timeout),
                    SU_PATH, "root", "vril-dump", NULL);
        }
    }

    printf("========================================================\n");
    printf("== Android Framework Services\n");
    printf("========================================================\n");

    /* the full dumpsys is starting to take a long time, so we need
       to increase its timeout.  we really need to do the timeouts in
       dumpsys itself... */
    run_command("DUMPSYS", 60, "dumpsys", NULL);

    printf("========================================================\n");
    printf("== Checkins\n");
    printf("========================================================\n");

    run_command("CHECKIN BATTERYSTATS", 30, "dumpsys", "batterystats", "-c", NULL);
    run_command("CHECKIN MEMINFO", 30, "dumpsys", "meminfo", "--checkin", NULL);
    run_command("CHECKIN NETSTATS", 30, "dumpsys", "netstats", "--checkin", NULL);
    run_command("CHECKIN PROCSTATS", 30, "dumpsys", "procstats", "-c", NULL);
    run_command("CHECKIN USAGESTATS", 30, "dumpsys", "usagestats", "-c", NULL);
    run_command("CHECKIN PACKAGE", 30, "dumpsys", "package", "--checkin", NULL);

    printf("========================================================\n");
    printf("== Running Application Activities\n");
    printf("========================================================\n");

    run_command("APP ACTIVITIES", 30, "dumpsys", "activity", "all", NULL);

    printf("========================================================\n");
    printf("== Running Application Services\n");
    printf("========================================================\n");

    run_command("APP SERVICES", 30, "dumpsys", "activity", "service", "all", NULL);

    printf("========================================================\n");
    printf("== Running Application Providers\n");
    printf("========================================================\n");

    run_command("APP SERVICES", 30, "dumpsys", "activity", "provider", "all", NULL);


    printf("========================================================\n");
    printf("== dumpstate: done\n");
    printf("========================================================\n");
}

static void usage() {
    fprintf(stderr, "usage: dumpstate [-b soundfile] [-e soundfile] [-o file [-d] [-p] [-z]] [-s] [-q]\n"
            "  -o: write to file (instead of stdout)\n"
            "  -d: append date to filename (requires -o)\n"
            "  -p: capture screenshot to filename.png (requires -o)\n"
            "  -s: write output to control socket (for init)\n"
            "  -b: play sound file instead of vibrate, at beginning of job\n"
            "  -e: play sound file instead of vibrate, at end of job\n"
            "  -q: disable vibrate\n"
            "  -B: send broadcast when finished (requires -o and -p)\n"
                );
}

static void sigpipe_handler(int n) {
    // don't complain to stderr or stdout
    _exit(EXIT_FAILURE);
}

static void vibrate(FILE* vibrator, int ms) {
    fprintf(vibrator, "%d\n", ms);
    fflush(vibrator);
}

int main(int argc, char *argv[]) {
    struct sigaction sigact;
    int do_add_date = 0;
    int do_vibrate = 1;
    char* use_outfile = 0;
    int use_socket = 0;
    int do_fb = 0;
    int do_broadcast = 0;

    if (getuid() != 0) {
        // Old versions of the adb client would call the
        // dumpstate command directly. Newer clients
        // call /system/bin/bugreport instead. If we detect
        // we're being called incorrectly, then exec the
        // correct program.
        return execl("/system/bin/bugreport", "/system/bin/bugreport", NULL);
    }

    ALOGI("begin\n");

    /* clear SIGPIPE handler */
    memset(&sigact, 0, sizeof(sigact));
    sigact.sa_handler = sigpipe_handler;
    sigaction(SIGPIPE, &sigact, NULL);

    /* set as high priority, and protect from OOM killer */
    setpriority(PRIO_PROCESS, 0, -20);
    FILE *oom_adj = fopen("/proc/self/oom_adj", "we");
    if (oom_adj) {
        fputs("-17", oom_adj);
        fclose(oom_adj);
    }

    /* parse arguments */
    int c;
    while ((c = getopt(argc, argv, "dho:svqzpB")) != -1) {
        switch (c) {
            case 'd': do_add_date = 1;       break;
            case 'o': use_outfile = optarg;  break;
            case 's': use_socket = 1;        break;
            case 'v': break;  // compatibility no-op
            case 'q': do_vibrate = 0;        break;
            case 'p': do_fb = 1;             break;
            case 'B': do_broadcast = 1;      break;
            case '?': printf("\n");
            case 'h':
                usage();
                exit(1);
        }
    }

    // If we are going to use a socket, do it as early as possible
    // to avoid timeouts from bugreport.
    if (use_socket) {
        redirect_to_socket(stdout, "dumpstate");
    }

    /* open the vibrator before dropping root */
    FILE *vibrator = 0;
    if (do_vibrate) {
        vibrator = fopen("/sys/class/timed_output/vibrator/enable", "we");
        if (vibrator) {
            vibrate(vibrator, 150);
        }
    }

    /* read /proc/cmdline before dropping root */
    FILE *cmdline = fopen("/proc/cmdline", "re");
    if (cmdline != NULL) {
        fgets(cmdline_buf, sizeof(cmdline_buf), cmdline);
        fclose(cmdline);
    }

    /* collect stack traces from Dalvik and native processes (needs root) */
    dump_traces_path = dump_traces();

    /* Get the tombstone fds here while we are running as root. */
    get_tombstone_fds(tombstone_data);

    /* ensure we will keep capabilities when we drop root */
    if (prctl(PR_SET_KEEPCAPS, 1) < 0) {
        ALOGE("prctl(PR_SET_KEEPCAPS) failed: %s\n", strerror(errno));
        return -1;
    }

    /* switch to non-root user and group */
    gid_t groups[] = { AID_LOG, AID_SDCARD_R, AID_SDCARD_RW,
            AID_MOUNT, AID_INET, AID_NET_BW_STATS };
    if (setgroups(sizeof(groups)/sizeof(groups[0]), groups) != 0) {
        ALOGE("Unable to setgroups, aborting: %s\n", strerror(errno));
        return -1;
    }
    if (setgid(AID_SHELL) != 0) {
        ALOGE("Unable to setgid, aborting: %s\n", strerror(errno));
        return -1;
    }
    if (setuid(AID_SHELL) != 0) {
        ALOGE("Unable to setuid, aborting: %s\n", strerror(errno));
        return -1;
    }

    struct __user_cap_header_struct capheader;
    struct __user_cap_data_struct capdata[2];
    memset(&capheader, 0, sizeof(capheader));
    memset(&capdata, 0, sizeof(capdata));
    capheader.version = _LINUX_CAPABILITY_VERSION_3;
    capheader.pid = 0;

    capdata[CAP_TO_INDEX(CAP_SYSLOG)].permitted = CAP_TO_MASK(CAP_SYSLOG);
    capdata[CAP_TO_INDEX(CAP_SYSLOG)].effective = CAP_TO_MASK(CAP_SYSLOG);
    capdata[0].inheritable = 0;
    capdata[1].inheritable = 0;

    if (capset(&capheader, &capdata[0]) < 0) {
        ALOGE("capset failed: %s\n", strerror(errno));
        return -1;
    }

    /* redirect output if needed */
    char path[PATH_MAX], tmp_path[PATH_MAX];
    pid_t gzip_pid = -1;

    if (!use_socket && use_outfile) {
        strlcpy(path, use_outfile, sizeof(path));
        if (do_add_date) {
            char date[80];
            time_t now = time(NULL);
            strftime(date, sizeof(date), "-%Y-%m-%d-%H-%M-%S", localtime(&now));
            strlcat(path, date, sizeof(path));
        }
        if (do_fb) {
            strlcpy(screenshot_path, path, sizeof(screenshot_path));
            strlcat(screenshot_path, ".png", sizeof(screenshot_path));
        }
        strlcat(path, ".txt", sizeof(path));
        strlcpy(tmp_path, path, sizeof(tmp_path));
        strlcat(tmp_path, ".tmp", sizeof(tmp_path));
        redirect_to_file(stdout, tmp_path);
    }

    dumpstate();

    /* done */
    if (vibrator) {
        for (int i = 0; i < 3; i++) {
            vibrate(vibrator, 75);
            usleep((75 + 50) * 1000);
        }
        fclose(vibrator);
    }

    /* wait for gzip to finish, otherwise it might get killed when we exit */
    if (gzip_pid > 0) {
        fclose(stdout);
        waitpid(gzip_pid, NULL, 0);
    }

    /* rename the (now complete) .tmp file to its final location */
    if (use_outfile && rename(tmp_path, path)) {
        fprintf(stderr, "rename(%s, %s): %s\n", tmp_path, path, strerror(errno));
    }

    /* tell activity manager we're done */
    if (do_broadcast && use_outfile && do_fb) {
        run_command(NULL, 5, "/system/bin/am", "broadcast", "--user", "0",
                "-a", "android.intent.action.BUGREPORT_FINISHED",
                "--es", "android.intent.extra.BUGREPORT", path,
                "--es", "android.intent.extra.SCREENSHOT", screenshot_path,
                "--receiver-permission", "android.permission.DUMP", NULL);
    }

    ALOGI("done\n");

    return 0;
}<|MERGE_RESOLUTION|>--- conflicted
+++ resolved
@@ -349,11 +349,9 @@
     }
     run_command("RADIO LOG", timeout / 1000, "logcat", "-b", "radio", "-v", "threadtime", "-d", "*:v", NULL);
 
-<<<<<<< HEAD
+    run_command("LOG STATISTICS", 10, "logcat", "-b", "all", "-S", NULL);
+
     run_command("RAFT LOGS", 300, SU_PATH, "root", "logcompressor", "-r", RAFT_DIR, NULL);
-=======
-    run_command("LOG STATISTICS", 10, "logcat", "-b", "all", "-S", NULL);
->>>>>>> d213f5e7
 
     /* show the traces we collected in main(), if that was done */
     if (dump_traces_path != NULL) {
