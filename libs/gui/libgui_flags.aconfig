package: "com.android.graphics.libgui.flags"
container: "system"

flag {
  name: "apply_picture_profiles"
  namespace: "tv_os_media"
  description: "This flag controls sending picture profiles from BBQ to Composer HAL"
  bug: "337330263"
  is_fixed_read_only: true
} # apply_picture_profiles

flag {
  name: "bq_setframerate"
  namespace: "core_graphics"
  description: "This flag controls plumbing setFrameRate thru BufferQueue"
  bug: "281695725"
  is_fixed_read_only: true
} # bq_setframerate

flag {
  name: "bq_consumer_attach_callback"
  namespace: "core_graphics"
  description: "Controls IProducerListener to have consumer side attach callback"
  bug: "353202582"
  is_fixed_read_only: true
} # bq_consumer_attach_callback

flag {
  name: "frametimestamps_previousrelease"
  namespace: "core_graphics"
  description: "Controls a fence fixup for timestamp apis"
  bug: "310927247"
  is_fixed_read_only: true
} # frametimestamps_previousrelease

flag {
  name: "bq_extendedallocate"
  namespace: "core_graphics"
  description: "Add BQ support for allocate with extended options"
  bug: "268382490"
  is_fixed_read_only: true
} # bq_extendedallocate

flag {
  name: "trace_frame_rate_override"
  namespace: "core_graphics"
  description: "Trace FrameRateOverride fps"
  bug: "347314033"
  is_fixed_read_only: true
  metadata {
    purpose: PURPOSE_BUGFIX
  }
} # trace_frame_rate_override

flag {
  name: "wb_consumer_base_owns_bq"
  namespace: "core_graphics"
  description: "ConsumerBase-based classes now own their own bufferqueue"
  bug: "340933754"
  is_fixed_read_only: true
} # wb_consumer_base_owns_bq

flag {
  name: "wb_platform_api_improvements"
  namespace: "core_graphics"
  description: "Simple improvements to Surface and ConsumerBase classes"
  bug: "340933794"
  is_fixed_read_only: true
} # wb_platform_api_improvements

flag {
    name: "wb_stream_splitter"
    namespace: "core_graphics"
    description: "Removes IGBP/IGBCs from Camera3StreamSplitter as part of BufferQueue refactors"
    bug: "340933206"
    is_fixed_read_only: true
} # wb_stream_splitter

flag {
  name: "buffer_release_channel"
  namespace: "window_surfaces"
  description: "Enable BufferReleaseChannel to optimize buffer releases"
  bug: "294133380"
  is_fixed_read_only: true
} # buffer_release_channel

flag {
  name: "wb_ring_buffer"
  namespace: "core_graphics"
  description: "Remove slot dependency in the Ring Buffer Consumer."
  bug: "342197847"
  is_fixed_read_only: true
} # wb_ring_buffer

flag {
  name: "wb_camera3_and_processors"
  namespace: "core_graphics"
  description: "Remove usage of IGBPs in the *Processor and Camera3*"
  bug: "342199002"
  is_fixed_read_only: true
} # wb_camera3_and_processors

flag {
  name: "wb_libcameraservice"
  namespace: "core_graphics"
  description: "Remove usage of IGBPs in the libcameraservice."
  bug: "342197849"
  is_fixed_read_only: true
} # wb_libcameraservice

flag {
  name: "wb_unlimited_slots"
  namespace: "core_graphics"
  description: "Adds APIs and updates the implementation of bufferqueues to have a user-defined slot count."
  bug: "341359814"
  is_fixed_read_only: true
} # wb_unlimited_slots

flag {
  name: "bq_producer_throttles_only_async_mode"
  namespace: "core_graphics"
  description: "BufferQueueProducer only CPU throttle on queueBuffer() in async mode."
  bug: "359252619"
  is_fixed_read_only: true
} # bq_producer_throttles_only_async_mode

flag {
  name: "bq_gl_fence_cleanup"
  namespace: "core_graphics"
  description: "Remove BufferQueueProducer::dequeue's wait on this fence (or the fence entirely) to prevent deadlocks"
  bug: "339705065"
  is_fixed_read_only: true
<<<<<<< HEAD
  metadata {
    purpose: PURPOSE_BUGFIX
  }
} # bq_gl_fence_cleanup

flag {
  name: "wb_media_migration"
  namespace: "core_graphics"
  description: "Main flag for the warren buffers media migration."
  bug: "340934031"
  is_fixed_read_only: true
} # wb_media_migration

flag {
  name: "allocate_buffer_priority"
  namespace: "wear_system_health"
  description: "Boost priority for buffer allocation"
  bug: "399701430"
  metadata {
    purpose: PURPOSE_BUGFIX
  }
  is_fixed_read_only: true
} # allocate_buffer_priority

flag {
  name: "bq_always_use_max_dequeued_buffer_count"
  namespace: "core_graphics"
  description: "BufferQueueProducer::dequeue's respects setMaxDequeuedBufferCount even before a buffer is dequeued."
  bug: "399328309"
  metadata {
    purpose: PURPOSE_BUGFIX
  }
  is_fixed_read_only: true
} # bq_always_use_max_dequeued_buffer_count
=======
} # bq_gl_fence_cleanup
>>>>>>> 1768ebd2
<|MERGE_RESOLUTION|>--- conflicted
+++ resolved
@@ -130,10 +130,6 @@
   description: "Remove BufferQueueProducer::dequeue's wait on this fence (or the fence entirely) to prevent deadlocks"
   bug: "339705065"
   is_fixed_read_only: true
-<<<<<<< HEAD
-  metadata {
-    purpose: PURPOSE_BUGFIX
-  }
 } # bq_gl_fence_cleanup
 
 flag {
@@ -164,7 +160,4 @@
     purpose: PURPOSE_BUGFIX
   }
   is_fixed_read_only: true
-} # bq_always_use_max_dequeued_buffer_count
-=======
-} # bq_gl_fence_cleanup
->>>>>>> 1768ebd2
+} # bq_always_use_max_dequeued_buffer_count