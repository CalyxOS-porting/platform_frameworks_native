/*
 * Copyright (C) 2023 The Android Open Source Project
 *
 * Licensed under the Apache License, Version 2.0 (the "License");
 * you may not use this file except in compliance with the License.
 * You may obtain a copy of the License at
 *
 *      http://www.apache.org/licenses/LICENSE-2.0
 *
 * Unless required by applicable law or agreed to in writing, software
 * distributed under the License is distributed on an "AS IS" BASIS,
 * WITHOUT WARRANTIES OR CONDITIONS OF ANY KIND, either express or implied.
 * See the License for the specific language governing permissions and
 * limitations under the License.
 */
#pragma once

#include <android/binder_parcel.h>
#include <android/persistable_bundle.h>
#include <sys/cdefs.h>

#include <set>
#include <sstream>

namespace aidl::android::os {

#if defined(__ANDROID_VENDOR__)
#define AT_LEAST_V_OR_202404 constexpr(__ANDROID_VENDOR_API__ >= 202404)
#else
// TODO(b/322384429) switch this to __ANDROID_API_V__ when V is finalized
#define AT_LEAST_V_OR_202404 (__builtin_available(android __ANDROID_API_FUTURE__, *))
#endif

/**
 * Wrapper class that enables interop with AIDL NDK generation
 * Takes ownership of the APersistableBundle* given to it in reset() and will automatically
 * destroy it in the destructor, similar to a smart pointer container
 */
class PersistableBundle {
   public:
    PersistableBundle() noexcept {
<<<<<<< HEAD
        if (__builtin_available(android __ANDROID_API_V__, *)) {
=======
        if AT_LEAST_V_OR_202404 {
>>>>>>> 8b1d65e8
            mPBundle = APersistableBundle_new();
        }
    }
    // takes ownership of the APersistableBundle*
    PersistableBundle(APersistableBundle* _Nonnull bundle) noexcept : mPBundle(bundle) {}
    // takes ownership of the APersistableBundle*
    PersistableBundle(PersistableBundle&& other) noexcept : mPBundle(other.release()) {}
    // duplicates, does not take ownership of the APersistableBundle*
    PersistableBundle(const PersistableBundle& other) {
        if AT_LEAST_V_OR_202404 {
            mPBundle = APersistableBundle_dup(other.mPBundle);
        }
    }
    // duplicates, does not take ownership of the APersistableBundle*
    PersistableBundle& operator=(const PersistableBundle& other) {
        if AT_LEAST_V_OR_202404 {
            mPBundle = APersistableBundle_dup(other.mPBundle);
        }
        return *this;
    }

    ~PersistableBundle() { reset(); }

    binder_status_t readFromParcel(const AParcel* _Nonnull parcel) {
        reset();
        if AT_LEAST_V_OR_202404 {
            return APersistableBundle_readFromParcel(parcel, &mPBundle);
        } else {
            return STATUS_INVALID_OPERATION;
        }
    }

    binder_status_t writeToParcel(AParcel* _Nonnull parcel) const {
        if (!mPBundle) {
            return STATUS_BAD_VALUE;
        }
        if AT_LEAST_V_OR_202404 {
            return APersistableBundle_writeToParcel(mPBundle, parcel);
        } else {
            return STATUS_INVALID_OPERATION;
        }
    }

    /**
     * Destroys any currently owned APersistableBundle* and takes ownership of the given
     * APersistableBundle*
     *
     * @param pBundle The APersistableBundle to take ownership of
     */
    void reset(APersistableBundle* _Nullable pBundle = nullptr) noexcept {
        if (mPBundle) {
            if AT_LEAST_V_OR_202404 {
                APersistableBundle_delete(mPBundle);
            }
            mPBundle = nullptr;
        }
        mPBundle = pBundle;
    }

    /**
     * Check the actual contents of the bundle for equality. This is typically
     * what should be used to check for equality.
     */
    bool deepEquals(const PersistableBundle& rhs) const {
        if AT_LEAST_V_OR_202404 {
            return APersistableBundle_isEqual(get(), rhs.get());
        } else {
            return false;
        }
    }

    /**
     * NOTE: This does NOT check the contents of the PersistableBundle. This is
     * implemented for ordering. Use deepEquals() to check for equality between
     * two different PersistableBundle objects.
     */
    inline bool operator==(const PersistableBundle& rhs) const { return get() == rhs.get(); }
    inline bool operator!=(const PersistableBundle& rhs) const { return get() != rhs.get(); }

    inline bool operator<(const PersistableBundle& rhs) const { return get() < rhs.get(); }
    inline bool operator>(const PersistableBundle& rhs) const { return get() > rhs.get(); }
    inline bool operator>=(const PersistableBundle& rhs) const { return !(*this < rhs); }
    inline bool operator<=(const PersistableBundle& rhs) const { return !(*this > rhs); }

    PersistableBundle& operator=(PersistableBundle&& other) noexcept {
        reset(other.release());
        return *this;
    }

    /**
     * Stops managing any contained APersistableBundle*, returning it to the caller. Ownership
     * is released.
     * @return APersistableBundle* or null if this was empty
     */
    [[nodiscard]] APersistableBundle* _Nullable release() noexcept {
        APersistableBundle* _Nullable ret = mPBundle;
        mPBundle = nullptr;
        return ret;
    }

    inline std::string toString() const {
        if (!mPBundle) {
            return "<PersistableBundle: null>";
        } else if AT_LEAST_V_OR_202404 {
            std::ostringstream os;
            os << "<PersistableBundle: ";
            os << "size: " << std::to_string(APersistableBundle_size(mPBundle));
            os << " >";
            return os.str();
        }
        return "<PersistableBundle (unknown)>";
    }

    int32_t size() const {
        if AT_LEAST_V_OR_202404 {
            return APersistableBundle_size(mPBundle);
        } else {
            return 0;
        }
    }

    int32_t erase(const std::string& key) {
        if AT_LEAST_V_OR_202404 {
            return APersistableBundle_erase(mPBundle, key.c_str());
        } else {
            return 0;
        }
    }

    void putBoolean(const std::string& key, bool val) {
        if AT_LEAST_V_OR_202404 {
            APersistableBundle_putBoolean(mPBundle, key.c_str(), val);
        }
    }

    void putInt(const std::string& key, int32_t val) {
        if AT_LEAST_V_OR_202404 {
            APersistableBundle_putInt(mPBundle, key.c_str(), val);
        }
    }

    void putLong(const std::string& key, int64_t val) {
        if AT_LEAST_V_OR_202404 {
            APersistableBundle_putLong(mPBundle, key.c_str(), val);
        }
    }

    void putDouble(const std::string& key, double val) {
        if AT_LEAST_V_OR_202404 {
            APersistableBundle_putDouble(mPBundle, key.c_str(), val);
        }
    }

    void putString(const std::string& key, const std::string& val) {
        if AT_LEAST_V_OR_202404 {
            APersistableBundle_putString(mPBundle, key.c_str(), val.c_str());
        }
    }

    void putBooleanVector(const std::string& key, const std::vector<bool>& vec) {
        if AT_LEAST_V_OR_202404 {
            // std::vector<bool> has no ::data().
            int32_t num = vec.size();
            if (num > 0) {
                bool* newVec = (bool*)malloc(num * sizeof(bool));
                if (newVec) {
                    for (int32_t i = 0; i < num; i++) {
                        newVec[i] = vec[i];
                    }
                    APersistableBundle_putBooleanVector(mPBundle, key.c_str(), newVec, num);
                    free(newVec);
                }
            }
        }
    }

    void putIntVector(const std::string& key, const std::vector<int32_t>& vec) {
        if AT_LEAST_V_OR_202404 {
            int32_t num = vec.size();
            if (num > 0) {
                APersistableBundle_putIntVector(mPBundle, key.c_str(), vec.data(), num);
            }
        }
    }
    void putLongVector(const std::string& key, const std::vector<int64_t>& vec) {
        if AT_LEAST_V_OR_202404 {
            int32_t num = vec.size();
            if (num > 0) {
                APersistableBundle_putLongVector(mPBundle, key.c_str(), vec.data(), num);
            }
        }
    }
    void putDoubleVector(const std::string& key, const std::vector<double>& vec) {
        if AT_LEAST_V_OR_202404 {
            int32_t num = vec.size();
            if (num > 0) {
                APersistableBundle_putDoubleVector(mPBundle, key.c_str(), vec.data(), num);
            }
        }
    }
    void putStringVector(const std::string& key, const std::vector<std::string>& vec) {
        if AT_LEAST_V_OR_202404 {
            int32_t num = vec.size();
            if (num > 0) {
                char** inVec = (char**)malloc(num * sizeof(char*));
                if (inVec) {
                    for (int32_t i = 0; i < num; i++) {
                        inVec[i] = strdup(vec[i].c_str());
                    }
                    APersistableBundle_putStringVector(mPBundle, key.c_str(), inVec, num);
                    free(inVec);
                }
            }
        }
    }
    void putPersistableBundle(const std::string& key, const PersistableBundle& pBundle) {
        if AT_LEAST_V_OR_202404 {
            APersistableBundle_putPersistableBundle(mPBundle, key.c_str(), pBundle.mPBundle);
        }
    }

    bool getBoolean(const std::string& key, bool* _Nonnull val) {
        if AT_LEAST_V_OR_202404 {
            return APersistableBundle_getBoolean(mPBundle, key.c_str(), val);
        } else {
            return false;
        }
    }

    bool getInt(const std::string& key, int32_t* _Nonnull val) {
        if AT_LEAST_V_OR_202404 {
            return APersistableBundle_getInt(mPBundle, key.c_str(), val);
        } else {
            return false;
        }
    }

    bool getLong(const std::string& key, int64_t* _Nonnull val) {
        if AT_LEAST_V_OR_202404 {
            return APersistableBundle_getLong(mPBundle, key.c_str(), val);
        } else {
            return false;
        }
    }

    bool getDouble(const std::string& key, double* _Nonnull val) {
        if AT_LEAST_V_OR_202404 {
            return APersistableBundle_getDouble(mPBundle, key.c_str(), val);
        } else {
            return false;
        }
    }

    static char* _Nullable stringAllocator(int32_t bufferSizeBytes, void* _Nullable) {
        return (char*)malloc(bufferSizeBytes);
    }

    bool getString(const std::string& key, std::string* _Nonnull val) {
        if AT_LEAST_V_OR_202404 {
            char* outString = nullptr;
            bool ret = APersistableBundle_getString(mPBundle, key.c_str(), &outString,
                                                    &stringAllocator, nullptr);
            if (ret && outString) {
                *val = std::string(outString);
            }
            return ret;
        } else {
            return false;
        }
    }

    template <typename T>
    bool getVecInternal(int32_t (*_Nonnull getVec)(const APersistableBundle* _Nonnull,
                                                   const char* _Nonnull, T* _Nullable, int32_t),
                        const APersistableBundle* _Nonnull pBundle, const char* _Nonnull key,
                        std::vector<T>* _Nonnull vec) {
        if AT_LEAST_V_OR_202404 {
            int32_t bytes = 0;
            // call first with nullptr to get required size in bytes
            bytes = getVec(pBundle, key, nullptr, 0);
            if (bytes > 0) {
                T* newVec = (T*)malloc(bytes);
                if (newVec) {
                    bytes = getVec(pBundle, key, newVec, bytes);
                    int32_t elements = bytes / sizeof(T);
                    vec->clear();
                    for (int32_t i = 0; i < elements; i++) {
                        vec->push_back(newVec[i]);
                    }
                    free(newVec);
                    return true;
                }
            }
        }
        return false;
    }

    bool getBooleanVector(const std::string& key, std::vector<bool>* _Nonnull vec) {
<<<<<<< HEAD
        if (__builtin_available(android __ANDROID_API_V__, *)) {
=======
        if AT_LEAST_V_OR_202404 {
>>>>>>> 8b1d65e8
            return getVecInternal<bool>(&APersistableBundle_getBooleanVector, mPBundle, key.c_str(),
                                        vec);
        }
        return false;
    }
    bool getIntVector(const std::string& key, std::vector<int32_t>* _Nonnull vec) {
<<<<<<< HEAD
        if (__builtin_available(android __ANDROID_API_V__, *)) {
=======
        if AT_LEAST_V_OR_202404 {
>>>>>>> 8b1d65e8
            return getVecInternal<int32_t>(&APersistableBundle_getIntVector, mPBundle, key.c_str(),
                                           vec);
        }
        return false;
    }
    bool getLongVector(const std::string& key, std::vector<int64_t>* _Nonnull vec) {
<<<<<<< HEAD
        if (__builtin_available(android __ANDROID_API_V__, *)) {
=======
        if AT_LEAST_V_OR_202404 {
>>>>>>> 8b1d65e8
            return getVecInternal<int64_t>(&APersistableBundle_getLongVector, mPBundle, key.c_str(),
                                           vec);
        }
        return false;
    }
    bool getDoubleVector(const std::string& key, std::vector<double>* _Nonnull vec) {
<<<<<<< HEAD
        if (__builtin_available(android __ANDROID_API_V__, *)) {
=======
        if AT_LEAST_V_OR_202404 {
>>>>>>> 8b1d65e8
            return getVecInternal<double>(&APersistableBundle_getDoubleVector, mPBundle,
                                          key.c_str(), vec);
        }
        return false;
    }

    // Takes ownership of and frees the char** and its elements.
    // Creates a new set or vector based on the array of char*.
    template <typename T>
    T moveStringsInternal(char* _Nullable* _Nonnull strings, int32_t bufferSizeBytes) {
        if (strings && bufferSizeBytes > 0) {
            int32_t num = bufferSizeBytes / sizeof(char*);
            T ret;
            for (int32_t i = 0; i < num; i++) {
                ret.insert(ret.end(), std::string(strings[i]));
                free(strings[i]);
            }
            free(strings);
            return ret;
        }
        return T();
    }

    bool getStringVector(const std::string& key, std::vector<std::string>* _Nonnull vec) {
<<<<<<< HEAD
        if (__builtin_available(android __ANDROID_API_V__, *)) {
=======
        if AT_LEAST_V_OR_202404 {
>>>>>>> 8b1d65e8
            int32_t bytes = APersistableBundle_getStringVector(mPBundle, key.c_str(), nullptr, 0,
                                                               &stringAllocator, nullptr);
            if (bytes > 0) {
                char** strings = (char**)malloc(bytes);
                if (strings) {
                    bytes = APersistableBundle_getStringVector(mPBundle, key.c_str(), strings,
                                                               bytes, &stringAllocator, nullptr);
                    *vec = moveStringsInternal<std::vector<std::string>>(strings, bytes);
                    return true;
                }
            }
        }
        return false;
    }

    bool getPersistableBundle(const std::string& key, PersistableBundle* _Nonnull val) {
        if AT_LEAST_V_OR_202404 {
            APersistableBundle* bundle = nullptr;
            bool ret = APersistableBundle_getPersistableBundle(mPBundle, key.c_str(), &bundle);
            if (ret) {
                *val = PersistableBundle(bundle);
            }
            return ret;
        } else {
            return false;
        }
    }

    std::set<std::string> getKeys(
            int32_t (*_Nonnull getTypedKeys)(const APersistableBundle* _Nonnull pBundle,
                                             char* _Nullable* _Nullable outKeys,
                                             int32_t bufferSizeBytes,
                                             APersistableBundle_stringAllocator stringAllocator,
                                             void* _Nullable),
            const APersistableBundle* _Nonnull pBundle) {
        // call first with nullptr to get required size in bytes
        int32_t bytes = getTypedKeys(pBundle, nullptr, 0, &stringAllocator, nullptr);
        if (bytes > 0) {
            char** keys = (char**)malloc(bytes);
            if (keys) {
                bytes = getTypedKeys(pBundle, keys, bytes, &stringAllocator, nullptr);
                return moveStringsInternal<std::set<std::string>>(keys, bytes);
            }
        }
        return {};
    }

    std::set<std::string> getBooleanKeys() {
        if AT_LEAST_V_OR_202404 {
            return getKeys(&APersistableBundle_getBooleanKeys, mPBundle);
        } else {
            return {};
        }
    }
    std::set<std::string> getIntKeys() {
        if AT_LEAST_V_OR_202404 {
            return getKeys(&APersistableBundle_getIntKeys, mPBundle);
        } else {
            return {};
        }
    }
    std::set<std::string> getLongKeys() {
        if AT_LEAST_V_OR_202404 {
            return getKeys(&APersistableBundle_getLongKeys, mPBundle);
        } else {
            return {};
        }
    }
    std::set<std::string> getDoubleKeys() {
        if AT_LEAST_V_OR_202404 {
            return getKeys(&APersistableBundle_getDoubleKeys, mPBundle);
        } else {
            return {};
        }
    }
    std::set<std::string> getStringKeys() {
        if AT_LEAST_V_OR_202404 {
            return getKeys(&APersistableBundle_getStringKeys, mPBundle);
        } else {
            return {};
        }
    }
    std::set<std::string> getBooleanVectorKeys() {
        if AT_LEAST_V_OR_202404 {
            return getKeys(&APersistableBundle_getBooleanVectorKeys, mPBundle);
        } else {
            return {};
        }
    }
    std::set<std::string> getIntVectorKeys() {
        if AT_LEAST_V_OR_202404 {
            return getKeys(&APersistableBundle_getIntVectorKeys, mPBundle);
        } else {
            return {};
        }
    }
    std::set<std::string> getLongVectorKeys() {
        if AT_LEAST_V_OR_202404 {
            return getKeys(&APersistableBundle_getLongVectorKeys, mPBundle);
        } else {
            return {};
        }
    }
    std::set<std::string> getDoubleVectorKeys() {
        if AT_LEAST_V_OR_202404 {
            return getKeys(&APersistableBundle_getDoubleVectorKeys, mPBundle);
        } else {
            return {};
        }
    }
    std::set<std::string> getStringVectorKeys() {
        if AT_LEAST_V_OR_202404 {
            return getKeys(&APersistableBundle_getStringVectorKeys, mPBundle);
        } else {
            return {};
        }
    }
    std::set<std::string> getPersistableBundleKeys() {
        if AT_LEAST_V_OR_202404 {
            return getKeys(&APersistableBundle_getPersistableBundleKeys, mPBundle);
        } else {
            return {};
        }
    }
    std::set<std::string> getMonKeys() {
        // :P
        return {"c(o,o)b", "c(o,o)b"};
    }

   private:
    inline APersistableBundle* _Nullable get() const { return mPBundle; }
    APersistableBundle* _Nullable mPBundle = nullptr;
};

}  // namespace aidl::android::os<|MERGE_RESOLUTION|>--- conflicted
+++ resolved
@@ -39,11 +39,7 @@
 class PersistableBundle {
    public:
     PersistableBundle() noexcept {
-<<<<<<< HEAD
-        if (__builtin_available(android __ANDROID_API_V__, *)) {
-=======
-        if AT_LEAST_V_OR_202404 {
->>>>>>> 8b1d65e8
+        if AT_LEAST_V_OR_202404 {
             mPBundle = APersistableBundle_new();
         }
     }
@@ -342,44 +338,28 @@
     }
 
     bool getBooleanVector(const std::string& key, std::vector<bool>* _Nonnull vec) {
-<<<<<<< HEAD
-        if (__builtin_available(android __ANDROID_API_V__, *)) {
-=======
-        if AT_LEAST_V_OR_202404 {
->>>>>>> 8b1d65e8
+        if AT_LEAST_V_OR_202404 {
             return getVecInternal<bool>(&APersistableBundle_getBooleanVector, mPBundle, key.c_str(),
                                         vec);
         }
         return false;
     }
     bool getIntVector(const std::string& key, std::vector<int32_t>* _Nonnull vec) {
-<<<<<<< HEAD
-        if (__builtin_available(android __ANDROID_API_V__, *)) {
-=======
-        if AT_LEAST_V_OR_202404 {
->>>>>>> 8b1d65e8
+        if AT_LEAST_V_OR_202404 {
             return getVecInternal<int32_t>(&APersistableBundle_getIntVector, mPBundle, key.c_str(),
                                            vec);
         }
         return false;
     }
     bool getLongVector(const std::string& key, std::vector<int64_t>* _Nonnull vec) {
-<<<<<<< HEAD
-        if (__builtin_available(android __ANDROID_API_V__, *)) {
-=======
-        if AT_LEAST_V_OR_202404 {
->>>>>>> 8b1d65e8
+        if AT_LEAST_V_OR_202404 {
             return getVecInternal<int64_t>(&APersistableBundle_getLongVector, mPBundle, key.c_str(),
                                            vec);
         }
         return false;
     }
     bool getDoubleVector(const std::string& key, std::vector<double>* _Nonnull vec) {
-<<<<<<< HEAD
-        if (__builtin_available(android __ANDROID_API_V__, *)) {
-=======
-        if AT_LEAST_V_OR_202404 {
->>>>>>> 8b1d65e8
+        if AT_LEAST_V_OR_202404 {
             return getVecInternal<double>(&APersistableBundle_getDoubleVector, mPBundle,
                                           key.c_str(), vec);
         }
@@ -404,11 +384,7 @@
     }
 
     bool getStringVector(const std::string& key, std::vector<std::string>* _Nonnull vec) {
-<<<<<<< HEAD
-        if (__builtin_available(android __ANDROID_API_V__, *)) {
-=======
-        if AT_LEAST_V_OR_202404 {
->>>>>>> 8b1d65e8
+        if AT_LEAST_V_OR_202404 {
             int32_t bytes = APersistableBundle_getStringVector(mPBundle, key.c_str(), nullptr, 0,
                                                                &stringAllocator, nullptr);
             if (bytes > 0) {
