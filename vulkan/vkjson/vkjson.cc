--- conflicted
+++ resolved
@@ -1048,54 +1048,6 @@
 template <typename Visitor>
 inline bool Iterate(Visitor* visitor, VkJsonDevice* device) {
   bool ret = true;
-<<<<<<< HEAD
-  if (device->properties.apiVersion >= VK_API_VERSION_1_1) {
-    ret &=
-        visitor->Visit("subgroupProperties", &device->subgroup_properties) &&
-        visitor->Visit("pointClippingProperties",
-                        &device->point_clipping_properties) &&
-        visitor->Visit("multiviewProperties",
-                        &device->multiview_properties) &&
-        visitor->Visit("idProperties", &device->id_properties) &&
-        visitor->Visit("maintenance3Properties",
-                        &device->maintenance3_properties) &&
-        visitor->Visit("16bitStorageFeatures",
-                        &device->bit16_storage_features) &&
-        visitor->Visit("multiviewFeatures", &device->multiview_features) &&
-        visitor->Visit("variablePointerFeatures",
-                        &device->variable_pointer_features) &&
-        visitor->Visit("protectedMemoryFeatures",
-                        &device->protected_memory_features) &&
-        visitor->Visit("samplerYcbcrConversionFeatures",
-                        &device->sampler_ycbcr_conversion_features) &&
-        visitor->Visit("shaderDrawParameterFeatures",
-                        &device->shader_draw_parameter_features) &&
-        visitor->Visit("externalFenceProperties",
-                        &device->external_fence_properties) &&
-        visitor->Visit("externalSemaphoreProperties",
-                        &device->external_semaphore_properties);
-  }
-  if (device->properties.apiVersion >= VK_API_VERSION_1_0) {
-    ret &= visitor->Visit("properties", &device->properties) &&
-            visitor->Visit("features", &device->features) &&
-            visitor->Visit("memory", &device->memory) &&
-            visitor->Visit("queues", &device->queues) &&
-            visitor->Visit("extensions", &device->extensions) &&
-            visitor->Visit("layers", &device->layers) &&
-            visitor->Visit("formats", &device->formats);
-    if (device->ext_driver_properties.reported) {
-      ret &= visitor->Visit("VK_KHR_driver_properties",
-                          &device->ext_driver_properties);
-    }
-    if (device->ext_variable_pointer_features.reported) {
-      ret &= visitor->Visit("VK_KHR_variable_pointers",
-                          &device->ext_variable_pointer_features);
-    }
-    if (device->ext_shader_float16_int8_features.reported) {
-      ret &= visitor->Visit("VK_KHR_shader_float16_int8",
-                            &device->ext_shader_float16_int8_features);
-    }
-=======
   switch (device->properties.apiVersion ^
           VK_API_VERSION_PATCH(device->properties.apiVersion)) {
     case VK_API_VERSION_1_3:
@@ -1150,7 +1102,6 @@
         ret &= visitor->Visit("VK_KHR_shader_float16_int8",
                               &device->ext_shader_float16_int8_features);
       }
->>>>>>> ad3a1998
   }
   return ret;
 }
@@ -1158,15 +1109,6 @@
 template <typename Visitor>
 inline bool Iterate(Visitor* visitor, VkJsonInstance* instance) {
   bool ret = true;
-<<<<<<< HEAD
-  if (instance->api_version >= VK_API_VERSION_1_1) {
-    ret &= visitor->Visit("deviceGroups", &instance->device_groups);
-  }
-  if (instance->api_version >= VK_API_VERSION_1_0) {
-    ret &= visitor->Visit("layers", &instance->layers) &&
-           visitor->Visit("extensions", &instance->extensions) &&
-           visitor->Visit("devices", &instance->devices);
-=======
   switch (instance->api_version ^ VK_API_VERSION_PATCH(instance->api_version)) {
     case VK_API_VERSION_1_3:
       FALLTHROUGH_INTENDED;
@@ -1183,7 +1125,6 @@
              visitor->Visit("extensions", &instance->extensions) &&
              visitor->Visit("devices", &instance->devices) &&
              visitor->Visit("_comment", &depString);
->>>>>>> ad3a1998
   }
   return ret;
 }
