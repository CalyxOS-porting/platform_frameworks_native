/*
 * Copyright 2018 The Android Open Source Project
 *
 * Licensed under the Apache License, Version 2.0 (the "License");
 * you may not use this file except in compliance with the License.
 * You may obtain a copy of the License at
 *
 *      http://www.apache.org/licenses/LICENSE-2.0
 *
 * Unless required by applicable law or agreed to in writing, software
 * distributed under the License is distributed on an "AS IS" BASIS,
 * WITHOUT WARRANTIES OR CONDITIONS OF ANY KIND, either express or implied.
 * See the License for the specific language governing permissions and
 * limitations under the License.
 */

#undef LOG_TAG
#define LOG_TAG "Scheduler"
#define ATRACE_TAG ATRACE_TAG_GRAPHICS

#include "Scheduler.h"

#include <android-base/properties.h>
#include <android-base/stringprintf.h>
#include <android/hardware/configstore/1.0/ISurfaceFlingerConfigs.h>
#include <android/hardware/configstore/1.1/ISurfaceFlingerConfigs.h>
#include <configstore/Utils.h>
#include <input/InputWindow.h>
#include <system/window.h>
#include <ui/DisplayStatInfo.h>
#include <utils/Timers.h>
#include <utils/Trace.h>

#include <FrameTimeline/FrameTimeline.h>
#include <algorithm>
#include <cinttypes>
#include <cstdint>
#include <functional>
#include <memory>
#include <numeric>

#include "../Layer.h"
#include "DispSyncSource.h"
#include "EventThread.h"
#include "InjectVSyncSource.h"
#include "OneShotTimer.h"
#include "SchedulerUtils.h"
#include "SurfaceFlingerProperties.h"
#include "Timer.h"
#include "VSyncDispatchTimerQueue.h"
#include "VSyncPredictor.h"
#include "VSyncReactor.h"
#include "VsyncController.h"

#define RETURN_IF_INVALID_HANDLE(handle, ...)                        \
    do {                                                             \
        if (mConnections.count(handle) == 0) {                       \
            ALOGE("Invalid connection handle %" PRIuPTR, handle.id); \
            return __VA_ARGS__;                                      \
        }                                                            \
    } while (false)

using namespace std::string_literals;

namespace android {

namespace {

std::unique_ptr<scheduler::VSyncTracker> createVSyncTracker() {
    // TODO(b/144707443): Tune constants.
    constexpr int kDefaultRate = 60;
    constexpr auto initialPeriod = std::chrono::duration<nsecs_t, std::ratio<1, kDefaultRate>>(1);
    constexpr nsecs_t idealPeriod =
            std::chrono::duration_cast<std::chrono::nanoseconds>(initialPeriod).count();
    constexpr size_t vsyncTimestampHistorySize = 20;
    constexpr size_t minimumSamplesForPrediction = 6;
    constexpr uint32_t discardOutlierPercent = 20;
    return std::make_unique<scheduler::VSyncPredictor>(idealPeriod, vsyncTimestampHistorySize,
                                                       minimumSamplesForPrediction,
                                                       discardOutlierPercent);
}

std::unique_ptr<scheduler::VSyncDispatch> createVSyncDispatch(scheduler::VSyncTracker& tracker) {
    // TODO(b/144707443): Tune constants.
    constexpr std::chrono::nanoseconds vsyncMoveThreshold = 3ms;
    constexpr std::chrono::nanoseconds timerSlack = 500us;
    return std::make_unique<
            scheduler::VSyncDispatchTimerQueue>(std::make_unique<scheduler::Timer>(), tracker,
                                                timerSlack.count(), vsyncMoveThreshold.count());
}

const char* toContentDetectionString(bool useContentDetection) {
    return useContentDetection ? "on" : "off";
}

} // namespace

class PredictedVsyncTracer {
public:
    PredictedVsyncTracer(scheduler::VSyncDispatch& dispatch)
          : mRegistration(dispatch, std::bind(&PredictedVsyncTracer::callback, this),
                          "PredictedVsyncTracer") {
        scheduleRegistration();
    }

private:
    TracedOrdinal<bool> mParity = {"VSYNC-predicted", 0};
    scheduler::VSyncCallbackRegistration mRegistration;

    void scheduleRegistration() { mRegistration.schedule({0, 0, 0}); }

    void callback() {
        mParity = !mParity;
        scheduleRegistration();
    }
};

Scheduler::Scheduler(const scheduler::RefreshRateConfigs& configs, ISchedulerCallback& callback)
      : Scheduler(configs, callback,
                  {.supportKernelTimer = sysprop::support_kernel_idle_timer(false),
                   .useContentDetection = sysprop::use_content_detection_for_refresh_rate(false)}) {
}

Scheduler::Scheduler(const scheduler::RefreshRateConfigs& configs, ISchedulerCallback& callback,
                     Options options)
      : Scheduler(createVsyncSchedule(options.supportKernelTimer), configs, callback,
                  createLayerHistory(configs), options) {
    using namespace sysprop;

    const int setIdleTimerMs = base::GetIntProperty("debug.sf.set_idle_timer_ms"s, 0);

    if (const auto millis = setIdleTimerMs ? setIdleTimerMs : set_idle_timer_ms(0); millis > 0) {
        const auto callback = mOptions.supportKernelTimer ? &Scheduler::kernelIdleTimerCallback
                                                          : &Scheduler::idleTimerCallback;
        mIdleTimer.emplace(
                "IdleTimer", std::chrono::milliseconds(millis),
                [this, callback] { std::invoke(callback, this, TimerState::Reset); },
                [this, callback] { std::invoke(callback, this, TimerState::Expired); });
        mIdleTimer->start();
    }

    if (const int64_t millis = set_touch_timer_ms(0); millis > 0) {
        // Touch events are coming to SF every 100ms, so the timer needs to be higher than that
        mTouchTimer.emplace(
                "TouchTimer", std::chrono::milliseconds(millis),
                [this] { touchTimerCallback(TimerState::Reset); },
                [this] { touchTimerCallback(TimerState::Expired); });
        mTouchTimer->start();
    }

    if (const int64_t millis = set_display_power_timer_ms(0); millis > 0) {
        mDisplayPowerTimer.emplace(
                "DisplayPowerTimer", std::chrono::milliseconds(millis),
                [this] { displayPowerTimerCallback(TimerState::Reset); },
                [this] { displayPowerTimerCallback(TimerState::Expired); });
        mDisplayPowerTimer->start();
    }
}

Scheduler::Scheduler(VsyncSchedule schedule, const scheduler::RefreshRateConfigs& configs,
                     ISchedulerCallback& schedulerCallback,
                     std::unique_ptr<LayerHistory> layerHistory, Options options)
      : mOptions(options),
        mVsyncSchedule(std::move(schedule)),
        mLayerHistory(std::move(layerHistory)),
        mSchedulerCallback(schedulerCallback),
        mRefreshRateConfigs(configs),
        mPredictedVsyncTracer(
                base::GetBoolProperty("debug.sf.show_predicted_vsync", false)
                        ? std::make_unique<PredictedVsyncTracer>(*mVsyncSchedule.dispatch)
                        : nullptr) {
    mSchedulerCallback.setVsyncEnabled(false);
}

Scheduler::~Scheduler() {
    // Ensure the OneShotTimer threads are joined before we start destroying state.
    mDisplayPowerTimer.reset();
    mTouchTimer.reset();
    mIdleTimer.reset();
}

Scheduler::VsyncSchedule Scheduler::createVsyncSchedule(bool supportKernelTimer) {
    auto clock = std::make_unique<scheduler::SystemClock>();
    auto tracker = createVSyncTracker();
    auto dispatch = createVSyncDispatch(*tracker);

    // TODO(b/144707443): Tune constants.
    constexpr size_t pendingFenceLimit = 20;
    auto controller =
            std::make_unique<scheduler::VSyncReactor>(std::move(clock), *tracker, pendingFenceLimit,
                                                      supportKernelTimer);
    return {std::move(controller), std::move(tracker), std::move(dispatch)};
}

std::unique_ptr<LayerHistory> Scheduler::createLayerHistory(
        const scheduler::RefreshRateConfigs& configs) {
    if (!configs.canSwitch()) return nullptr;

    return std::make_unique<scheduler::LayerHistory>(configs);
}

std::unique_ptr<VSyncSource> Scheduler::makePrimaryDispSyncSource(
        const char* name, std::chrono::nanoseconds workDuration,
        std::chrono::nanoseconds readyDuration, bool traceVsync) {
    return std::make_unique<scheduler::DispSyncSource>(*mVsyncSchedule.dispatch, workDuration,
                                                       readyDuration, traceVsync, name);
}

<<<<<<< HEAD
bool Scheduler::isVsyncValid(nsecs_t expectedVsyncTimestamp, uid_t uid) const {
    const auto divider = mRefreshRateConfigs.getRefreshRateDividerForUid(uid);
=======
std::optional<Fps> Scheduler::getFrameRateOverride(uid_t uid) const {
    std::lock_guard lock(mFrameRateOverridesMutex);
    {
        const auto iter = mFrameRateOverridesFromBackdoor.find(uid);
        if (iter != mFrameRateOverridesFromBackdoor.end()) {
            return std::make_optional<Fps>(iter->second);
        }
    }

    {
        const auto iter = mFrameRateOverridesByContent.find(uid);
        if (iter != mFrameRateOverridesByContent.end()) {
            return std::make_optional<Fps>(iter->second);
        }
    }

    return std::nullopt;
}

bool Scheduler::isVsyncValid(nsecs_t expectedVsyncTimestamp, uid_t uid) const {
    if (!mRefreshRateConfigs.supportsFrameRateOverride()) {
        return true;
    }

    const auto frameRate = getFrameRateOverride(uid);
    if (!frameRate.has_value()) {
        return true;
    }

    const auto divider = mRefreshRateConfigs.getRefreshRateDivider(*frameRate);
>>>>>>> b973403c
    if (divider <= 1) {
        return true;
    }

    return mVsyncSchedule.tracker->isVSyncInPhase(expectedVsyncTimestamp, divider);
}

impl::EventThread::ThrottleVsyncCallback Scheduler::makeThrottleVsyncCallback() const {
    if (!mRefreshRateConfigs.supportsFrameRateOverride()) {
        return {};
    }

    return [this](nsecs_t expectedVsyncTimestamp, uid_t uid) {
        return !isVsyncValid(expectedVsyncTimestamp, uid);
    };
}

Scheduler::ConnectionHandle Scheduler::createConnection(
        const char* connectionName, frametimeline::TokenManager* tokenManager,
        std::chrono::nanoseconds workDuration, std::chrono::nanoseconds readyDuration,
        impl::EventThread::InterceptVSyncsCallback interceptCallback) {
    auto vsyncSource = makePrimaryDispSyncSource(connectionName, workDuration, readyDuration);
    auto throttleVsync = makeThrottleVsyncCallback();
    auto eventThread = std::make_unique<impl::EventThread>(std::move(vsyncSource), tokenManager,
                                                           std::move(interceptCallback),
                                                           std::move(throttleVsync));
    return createConnection(std::move(eventThread));
}

Scheduler::ConnectionHandle Scheduler::createConnection(std::unique_ptr<EventThread> eventThread) {
    const ConnectionHandle handle = ConnectionHandle{mNextConnectionHandleId++};
    ALOGV("Creating a connection handle with ID %" PRIuPTR, handle.id);

    auto connection = createConnectionInternal(eventThread.get());

    std::lock_guard<std::mutex> lock(mConnectionsLock);
    mConnections.emplace(handle, Connection{connection, std::move(eventThread)});
    return handle;
}

sp<EventThreadConnection> Scheduler::createConnectionInternal(
        EventThread* eventThread, ISurfaceComposer::EventRegistrationFlags eventRegistration) {
    return eventThread->createEventConnection([&] { resync(); }, eventRegistration);
}

sp<IDisplayEventConnection> Scheduler::createDisplayEventConnection(
        ConnectionHandle handle, ISurfaceComposer::EventRegistrationFlags eventRegistration) {
    std::lock_guard<std::mutex> lock(mConnectionsLock);
    RETURN_IF_INVALID_HANDLE(handle, nullptr);
    return createConnectionInternal(mConnections[handle].thread.get(), eventRegistration);
}

sp<EventThreadConnection> Scheduler::getEventConnection(ConnectionHandle handle) {
    std::lock_guard<std::mutex> lock(mConnectionsLock);
    RETURN_IF_INVALID_HANDLE(handle, nullptr);
    return mConnections[handle].connection;
}

void Scheduler::onHotplugReceived(ConnectionHandle handle, PhysicalDisplayId displayId,
                                  bool connected) {
    android::EventThread* thread;
    {
        std::lock_guard<std::mutex> lock(mConnectionsLock);
        RETURN_IF_INVALID_HANDLE(handle);
        thread = mConnections[handle].thread.get();
    }

    thread->onHotplugReceived(displayId, connected);
}

void Scheduler::onScreenAcquired(ConnectionHandle handle) {
    android::EventThread* thread;
    {
        std::lock_guard<std::mutex> lock(mConnectionsLock);
        RETURN_IF_INVALID_HANDLE(handle);
        thread = mConnections[handle].thread.get();
    }
    thread->onScreenAcquired();
}

void Scheduler::onScreenReleased(ConnectionHandle handle) {
    android::EventThread* thread;
    {
        std::lock_guard<std::mutex> lock(mConnectionsLock);
        RETURN_IF_INVALID_HANDLE(handle);
        thread = mConnections[handle].thread.get();
    }
    thread->onScreenReleased();
}

<<<<<<< HEAD
void Scheduler::onFrameRateOverridesChanged(ConnectionHandle handle, PhysicalDisplayId displayId,
                                            std::vector<FrameRateOverride> overrides) {
=======
void Scheduler::onFrameRateOverridesChanged(ConnectionHandle handle, PhysicalDisplayId displayId) {
    std::vector<FrameRateOverride> overrides;
    {
        std::lock_guard lock(mFrameRateOverridesMutex);
        for (const auto& [uid, frameRate] : mFrameRateOverridesFromBackdoor) {
            overrides.emplace_back(FrameRateOverride{uid, frameRate.getValue()});
        }
        for (const auto& [uid, frameRate] : mFrameRateOverridesByContent) {
            if (mFrameRateOverridesFromBackdoor.count(uid) == 0) {
                overrides.emplace_back(FrameRateOverride{uid, frameRate.getValue()});
            }
        }
    }
>>>>>>> b973403c
    android::EventThread* thread;
    {
        std::lock_guard lock(mConnectionsLock);
        RETURN_IF_INVALID_HANDLE(handle);
        thread = mConnections[handle].thread.get();
    }
    thread->onFrameRateOverridesChanged(displayId, std::move(overrides));
}

void Scheduler::onPrimaryDisplayConfigChanged(ConnectionHandle handle, PhysicalDisplayId displayId,
                                              HwcConfigIndexType configId, nsecs_t vsyncPeriod) {
    std::lock_guard<std::mutex> lock(mFeatureStateLock);
    // Cache the last reported config for primary display.
    mFeatures.cachedConfigChangedParams = {handle, displayId, configId, vsyncPeriod};
    onNonPrimaryDisplayConfigChanged(handle, displayId, configId, vsyncPeriod);
}

void Scheduler::dispatchCachedReportedConfig() {
    // Check optional fields first.
    if (!mFeatures.configId.has_value()) {
        ALOGW("No config ID found, not dispatching cached config.");
        return;
    }
    if (!mFeatures.cachedConfigChangedParams.has_value()) {
        ALOGW("No config changed params found, not dispatching cached config.");
        return;
    }

    const auto configId = *mFeatures.configId;
    const auto vsyncPeriod =
            mRefreshRateConfigs.getRefreshRateFromConfigId(configId).getVsyncPeriod();

    // If there is no change from cached config, there is no need to dispatch an event
    if (configId == mFeatures.cachedConfigChangedParams->configId &&
        vsyncPeriod == mFeatures.cachedConfigChangedParams->vsyncPeriod) {
        return;
    }

    mFeatures.cachedConfigChangedParams->configId = configId;
    mFeatures.cachedConfigChangedParams->vsyncPeriod = vsyncPeriod;
    onNonPrimaryDisplayConfigChanged(mFeatures.cachedConfigChangedParams->handle,
                                     mFeatures.cachedConfigChangedParams->displayId,
                                     mFeatures.cachedConfigChangedParams->configId,
                                     mFeatures.cachedConfigChangedParams->vsyncPeriod);
}

void Scheduler::onNonPrimaryDisplayConfigChanged(ConnectionHandle handle,
                                                 PhysicalDisplayId displayId,
                                                 HwcConfigIndexType configId, nsecs_t vsyncPeriod) {
    android::EventThread* thread;
    {
        std::lock_guard<std::mutex> lock(mConnectionsLock);
        RETURN_IF_INVALID_HANDLE(handle);
        thread = mConnections[handle].thread.get();
    }
    thread->onConfigChanged(displayId, configId, vsyncPeriod);
}

size_t Scheduler::getEventThreadConnectionCount(ConnectionHandle handle) {
    std::lock_guard<std::mutex> lock(mConnectionsLock);
    RETURN_IF_INVALID_HANDLE(handle, 0);
    return mConnections[handle].thread->getEventThreadConnectionCount();
}

void Scheduler::dump(ConnectionHandle handle, std::string& result) const {
    android::EventThread* thread;
    {
        std::lock_guard<std::mutex> lock(mConnectionsLock);
        RETURN_IF_INVALID_HANDLE(handle);
        thread = mConnections.at(handle).thread.get();
    }
    thread->dump(result);
}

void Scheduler::setDuration(ConnectionHandle handle, std::chrono::nanoseconds workDuration,
                            std::chrono::nanoseconds readyDuration) {
    android::EventThread* thread;
    {
        std::lock_guard<std::mutex> lock(mConnectionsLock);
        RETURN_IF_INVALID_HANDLE(handle);
        thread = mConnections[handle].thread.get();
    }
    thread->setDuration(workDuration, readyDuration);
}

DisplayStatInfo Scheduler::getDisplayStatInfo(nsecs_t now) {
    const auto vsyncTime = mVsyncSchedule.tracker->nextAnticipatedVSyncTimeFrom(now);
    const auto vsyncPeriod = mVsyncSchedule.tracker->currentPeriod();
    return DisplayStatInfo{.vsyncTime = vsyncTime, .vsyncPeriod = vsyncPeriod};
}

Scheduler::ConnectionHandle Scheduler::enableVSyncInjection(bool enable) {
    if (mInjectVSyncs == enable) {
        return {};
    }

    ALOGV("%s VSYNC injection", enable ? "Enabling" : "Disabling");

    if (!mInjectorConnectionHandle) {
        auto vsyncSource = std::make_unique<InjectVSyncSource>();
        mVSyncInjector = vsyncSource.get();

        auto eventThread =
                std::make_unique<impl::EventThread>(std::move(vsyncSource),
                                                    /*tokenManager=*/nullptr,
                                                    impl::EventThread::InterceptVSyncsCallback(),
                                                    impl::EventThread::ThrottleVsyncCallback());

        // EventThread does not dispatch VSYNC unless the display is connected and powered on.
        eventThread->onHotplugReceived(PhysicalDisplayId::fromPort(0), true);
        eventThread->onScreenAcquired();

        mInjectorConnectionHandle = createConnection(std::move(eventThread));
    }

    mInjectVSyncs = enable;
    return mInjectorConnectionHandle;
}

bool Scheduler::injectVSync(nsecs_t when, nsecs_t expectedVSyncTime, nsecs_t deadlineTimestamp) {
    if (!mInjectVSyncs || !mVSyncInjector) {
        return false;
    }

    mVSyncInjector->onInjectSyncEvent(when, expectedVSyncTime, deadlineTimestamp);
    return true;
}

void Scheduler::enableHardwareVsync() {
    std::lock_guard<std::mutex> lock(mHWVsyncLock);
    if (!mPrimaryHWVsyncEnabled && mHWVsyncAvailable) {
        mVsyncSchedule.tracker->resetModel();
        mSchedulerCallback.setVsyncEnabled(true);
        mPrimaryHWVsyncEnabled = true;
    }
}

void Scheduler::disableHardwareVsync(bool makeUnavailable) {
    std::lock_guard<std::mutex> lock(mHWVsyncLock);
    if (mPrimaryHWVsyncEnabled) {
        mSchedulerCallback.setVsyncEnabled(false);
        mPrimaryHWVsyncEnabled = false;
    }
    if (makeUnavailable) {
        mHWVsyncAvailable = false;
    }
}

void Scheduler::resyncToHardwareVsync(bool makeAvailable, nsecs_t period) {
    {
        std::lock_guard<std::mutex> lock(mHWVsyncLock);
        if (makeAvailable) {
            mHWVsyncAvailable = makeAvailable;
        } else if (!mHWVsyncAvailable) {
            // Hardware vsync is not currently available, so abort the resync
            // attempt for now
            return;
        }
    }

    if (period <= 0) {
        return;
    }

    setVsyncPeriod(period);
}

void Scheduler::resync() {
    static constexpr nsecs_t kIgnoreDelay = ms2ns(750);

    const nsecs_t now = systemTime();
    const nsecs_t last = mLastResyncTime.exchange(now);

    if (now - last > kIgnoreDelay) {
        resyncToHardwareVsync(false, mRefreshRateConfigs.getCurrentRefreshRate().getVsyncPeriod());
    }
}

void Scheduler::setVsyncPeriod(nsecs_t period) {
    std::lock_guard<std::mutex> lock(mHWVsyncLock);
    mVsyncSchedule.controller->startPeriodTransition(period);

    if (!mPrimaryHWVsyncEnabled) {
        mVsyncSchedule.tracker->resetModel();
        mSchedulerCallback.setVsyncEnabled(true);
        mPrimaryHWVsyncEnabled = true;
    }
}

void Scheduler::addResyncSample(nsecs_t timestamp, std::optional<nsecs_t> hwcVsyncPeriod,
                                bool* periodFlushed) {
    bool needsHwVsync = false;
    *periodFlushed = false;
    { // Scope for the lock
        std::lock_guard<std::mutex> lock(mHWVsyncLock);
        if (mPrimaryHWVsyncEnabled) {
            needsHwVsync = mVsyncSchedule.controller->addHwVsyncTimestamp(timestamp, hwcVsyncPeriod,
                                                                          periodFlushed);
        }
    }

    if (needsHwVsync) {
        enableHardwareVsync();
    } else {
        disableHardwareVsync(false);
    }
}

void Scheduler::addPresentFence(const std::shared_ptr<FenceTime>& fenceTime) {
    if (mVsyncSchedule.controller->addPresentFence(fenceTime)) {
        enableHardwareVsync();
    } else {
        disableHardwareVsync(false);
    }
}

void Scheduler::setIgnorePresentFences(bool ignore) {
    mVsyncSchedule.controller->setIgnorePresentFences(ignore);
}

void Scheduler::registerLayer(Layer* layer) {
    if (!mLayerHistory) return;

    if (layer->getWindowType() == InputWindowInfo::Type::STATUS_BAR) {
        mLayerHistory->registerLayer(layer, scheduler::LayerHistory::LayerVoteType::NoVote);
    } else if (!mOptions.useContentDetection) {
        // If the content detection feature is off, all layers are registered at Max. We still keep
        // the layer history, since we use it for other features (like Frame Rate API), so layers
        // still need to be registered.
        mLayerHistory->registerLayer(layer, scheduler::LayerHistory::LayerVoteType::Max);
    } else {
        if (layer->getWindowType() == InputWindowInfo::Type::WALLPAPER) {
            // Running Wallpaper at Min is considered as part of content detection.
            mLayerHistory->registerLayer(layer, scheduler::LayerHistory::LayerVoteType::Min);
        } else {
            mLayerHistory->registerLayer(layer, scheduler::LayerHistory::LayerVoteType::Heuristic);
        }
    }
}

void Scheduler::recordLayerHistory(Layer* layer, nsecs_t presentTime,
                                   LayerHistory::LayerUpdateType updateType) {
    if (mLayerHistory) {
        mLayerHistory->record(layer, presentTime, systemTime(), updateType);
    }
}

void Scheduler::setConfigChangePending(bool pending) {
    if (mLayerHistory) {
        mLayerHistory->setConfigChangePending(pending);
    }
}

void Scheduler::chooseRefreshRateForContent() {
    if (!mLayerHistory) return;

    ATRACE_CALL();

    scheduler::LayerHistory::Summary summary = mLayerHistory->summarize(systemTime());
    HwcConfigIndexType newConfigId;
    {
        std::lock_guard<std::mutex> lock(mFeatureStateLock);
        if (mFeatures.contentRequirements == summary) {
            return;
        }
        mFeatures.contentRequirements = summary;

        scheduler::RefreshRateConfigs::GlobalSignals consideredSignals;
        newConfigId = calculateRefreshRateConfigIndexType(&consideredSignals);
        if (mFeatures.configId == newConfigId) {
            // We don't need to change the config, but we might need to send an event
            // about a config change, since it was suppressed due to a previous idleConsidered
            if (!consideredSignals.idle) {
                dispatchCachedReportedConfig();
            }
            return;
        }
        mFeatures.configId = newConfigId;
        auto& newRefreshRate = mRefreshRateConfigs.getRefreshRateFromConfigId(newConfigId);
        mSchedulerCallback.changeRefreshRate(newRefreshRate,
                                             consideredSignals.idle ? ConfigEvent::None
                                                                    : ConfigEvent::Changed);
    }
}

void Scheduler::resetIdleTimer() {
    if (mIdleTimer) {
        mIdleTimer->reset();
    }
}

void Scheduler::notifyTouchEvent() {
    if (mTouchTimer) {
        mTouchTimer->reset();

        if (mOptions.supportKernelTimer && mIdleTimer) {
            mIdleTimer->reset();
        }
    }
}

void Scheduler::setDisplayPowerState(bool normal) {
    {
        std::lock_guard<std::mutex> lock(mFeatureStateLock);
        mFeatures.isDisplayPowerStateNormal = normal;
    }

    if (mDisplayPowerTimer) {
        mDisplayPowerTimer->reset();
    }

    // Display Power event will boost the refresh rate to performance.
    // Clear Layer History to get fresh FPS detection
    if (mLayerHistory) {
        mLayerHistory->clear();
    }
}

void Scheduler::kernelIdleTimerCallback(TimerState state) {
    ATRACE_INT("ExpiredKernelIdleTimer", static_cast<int>(state));

    // TODO(145561154): cleanup the kernel idle timer implementation and the refresh rate
    // magic number
    const auto& refreshRate = mRefreshRateConfigs.getCurrentRefreshRate();
    constexpr Fps FPS_THRESHOLD_FOR_KERNEL_TIMER{65.0f};
    if (state == TimerState::Reset &&
        refreshRate.getFps().greaterThanWithMargin(FPS_THRESHOLD_FOR_KERNEL_TIMER)) {
        // If we're not in performance mode then the kernel timer shouldn't do
        // anything, as the refresh rate during DPU power collapse will be the
        // same.
        resyncToHardwareVsync(true /* makeAvailable */, refreshRate.getVsyncPeriod());
    } else if (state == TimerState::Expired &&
               refreshRate.getFps().lessThanOrEqualWithMargin(FPS_THRESHOLD_FOR_KERNEL_TIMER)) {
        // Disable HW VSYNC if the timer expired, as we don't need it enabled if
        // we're not pushing frames, and if we're in PERFORMANCE mode then we'll
        // need to update the VsyncController model anyway.
        disableHardwareVsync(false /* makeUnavailable */);
    }

    mSchedulerCallback.kernelTimerChanged(state == TimerState::Expired);
}

void Scheduler::idleTimerCallback(TimerState state) {
    handleTimerStateChanged(&mFeatures.idleTimer, state);
    ATRACE_INT("ExpiredIdleTimer", static_cast<int>(state));
}

void Scheduler::touchTimerCallback(TimerState state) {
    const TouchState touch = state == TimerState::Reset ? TouchState::Active : TouchState::Inactive;
    // Touch event will boost the refresh rate to performance.
    // Clear layer history to get fresh FPS detection.
    // NOTE: Instead of checking all the layers, we should be checking the layer
    // that is currently on top. b/142507166 will give us this capability.
    if (handleTimerStateChanged(&mFeatures.touch, touch)) {
        if (mLayerHistory) {
            mLayerHistory->clear();
        }
    }
    ATRACE_INT("TouchState", static_cast<int>(touch));
}

void Scheduler::displayPowerTimerCallback(TimerState state) {
    handleTimerStateChanged(&mFeatures.displayPowerTimer, state);
    ATRACE_INT("ExpiredDisplayPowerTimer", static_cast<int>(state));
}

void Scheduler::dump(std::string& result) const {
    using base::StringAppendF;

    StringAppendF(&result, "+  Idle timer: %s\n", mIdleTimer ? mIdleTimer->dump().c_str() : "off");
    StringAppendF(&result, "+  Touch timer: %s\n",
                  mTouchTimer ? mTouchTimer->dump().c_str() : "off");
    StringAppendF(&result, "+  Content detection: %s %s\n\n",
                  toContentDetectionString(mOptions.useContentDetection),
                  mLayerHistory ? mLayerHistory->dump().c_str() : "(no layer history)");
<<<<<<< HEAD
=======

    {
        std::lock_guard lock(mFrameRateOverridesMutex);
        StringAppendF(&result, "Frame Rate Overrides (backdoor): {");
        for (const auto& [uid, frameRate] : mFrameRateOverridesFromBackdoor) {
            StringAppendF(&result, "[uid: %d frameRate: %s], ", uid, to_string(frameRate).c_str());
        }
        StringAppendF(&result, "}\n");

        StringAppendF(&result, "Frame Rate Overrides (setFrameRate): {");
        for (const auto& [uid, frameRate] : mFrameRateOverridesByContent) {
            StringAppendF(&result, "[uid: %d frameRate: %s], ", uid, to_string(frameRate).c_str());
        }
        StringAppendF(&result, "}\n");
    }
>>>>>>> b973403c
}

void Scheduler::dumpVsync(std::string& s) const {
    using base::StringAppendF;

    StringAppendF(&s, "VSyncReactor:\n");
    mVsyncSchedule.controller->dump(s);
    StringAppendF(&s, "VSyncDispatch:\n");
    mVsyncSchedule.dispatch->dump(s);
}

<<<<<<< HEAD
=======
bool Scheduler::updateFrameRateOverrides(
        scheduler::RefreshRateConfigs::GlobalSignals consideredSignals, Fps displayRefreshRate) {
    if (!mRefreshRateConfigs.supportsFrameRateOverride()) {
        return false;
    }

    if (consideredSignals.touch) {
        std::lock_guard lock(mFrameRateOverridesMutex);
        const bool changed = !mFrameRateOverridesByContent.empty();
        mFrameRateOverridesByContent.clear();
        return changed;
    }

    if (!consideredSignals.idle) {
        const auto frameRateOverrides =
                mRefreshRateConfigs.getFrameRateOverrides(mFeatures.contentRequirements,
                                                          displayRefreshRate);
        std::lock_guard lock(mFrameRateOverridesMutex);
        if (!std::equal(mFrameRateOverridesByContent.begin(), mFrameRateOverridesByContent.end(),
                        frameRateOverrides.begin(), frameRateOverrides.end(),
                        [](const std::pair<uid_t, Fps>& a, const std::pair<uid_t, Fps>& b) {
                            return a.first == b.first && a.second.equalsWithMargin(b.second);
                        })) {
            mFrameRateOverridesByContent = frameRateOverrides;
            return true;
        }
    }
    return false;
}

>>>>>>> b973403c
template <class T>
bool Scheduler::handleTimerStateChanged(T* currentState, T newState) {
    HwcConfigIndexType newConfigId;
    scheduler::RefreshRateConfigs::GlobalSignals consideredSignals;
    {
        std::lock_guard<std::mutex> lock(mFeatureStateLock);
        if (*currentState == newState) {
            return false;
        }
        *currentState = newState;
        newConfigId = calculateRefreshRateConfigIndexType(&consideredSignals);
        if (mFeatures.configId == newConfigId) {
            // We don't need to change the config, but we might need to send an event
            // about a config change, since it was suppressed due to a previous idleConsidered
            if (!consideredSignals.idle) {
                dispatchCachedReportedConfig();
            }
            return consideredSignals.touch;
        }
        mFeatures.configId = newConfigId;
    }
    const RefreshRate& newRefreshRate = mRefreshRateConfigs.getRefreshRateFromConfigId(newConfigId);
    mSchedulerCallback.changeRefreshRate(newRefreshRate,
                                         consideredSignals.idle ? ConfigEvent::None
                                                                : ConfigEvent::Changed);
    return consideredSignals.touch;
}

HwcConfigIndexType Scheduler::calculateRefreshRateConfigIndexType(
        scheduler::RefreshRateConfigs::GlobalSignals* consideredSignals) {
    ATRACE_CALL();
    if (consideredSignals) *consideredSignals = {};

    // If Display Power is not in normal operation we want to be in performance mode. When coming
    // back to normal mode, a grace period is given with DisplayPowerTimer.
    if (mDisplayPowerTimer &&
        (!mFeatures.isDisplayPowerStateNormal ||
         mFeatures.displayPowerTimer == TimerState::Reset)) {
        return mRefreshRateConfigs.getMaxRefreshRateByPolicy().getConfigId();
    }

    const bool touchActive = mTouchTimer && mFeatures.touch == TouchState::Active;
    const bool idle = mIdleTimer && mFeatures.idleTimer == TimerState::Expired;

    return mRefreshRateConfigs
            .getBestRefreshRate(mFeatures.contentRequirements, {.touch = touchActive, .idle = idle},
                                consideredSignals)
            .getConfigId();
}

std::optional<HwcConfigIndexType> Scheduler::getPreferredConfigId() {
    std::lock_guard<std::mutex> lock(mFeatureStateLock);
    // Make sure that the default config ID is first updated, before returned.
    if (mFeatures.configId.has_value()) {
        mFeatures.configId = calculateRefreshRateConfigIndexType();
    }
    return mFeatures.configId;
}

void Scheduler::onNewVsyncPeriodChangeTimeline(const hal::VsyncPeriodChangeTimeline& timeline) {
    if (timeline.refreshRequired) {
        mSchedulerCallback.repaintEverythingForHWC();
    }

    std::lock_guard<std::mutex> lock(mVsyncTimelineLock);
    mLastVsyncPeriodChangeTimeline = std::make_optional(timeline);

    const auto maxAppliedTime = systemTime() + MAX_VSYNC_APPLIED_TIME.count();
    if (timeline.newVsyncAppliedTimeNanos > maxAppliedTime) {
        mLastVsyncPeriodChangeTimeline->newVsyncAppliedTimeNanos = maxAppliedTime;
    }
}

void Scheduler::onDisplayRefreshed(nsecs_t timestamp) {
    bool callRepaint = false;
    {
        std::lock_guard<std::mutex> lock(mVsyncTimelineLock);
        if (mLastVsyncPeriodChangeTimeline && mLastVsyncPeriodChangeTimeline->refreshRequired) {
            if (mLastVsyncPeriodChangeTimeline->refreshTimeNanos < timestamp) {
                mLastVsyncPeriodChangeTimeline->refreshRequired = false;
            } else {
                // We need to send another refresh as refreshTimeNanos is still in the future
                callRepaint = true;
            }
        }
    }

    if (callRepaint) {
        mSchedulerCallback.repaintEverythingForHWC();
    }
}

void Scheduler::onPrimaryDisplayAreaChanged(uint32_t displayArea) {
    if (mLayerHistory) {
        mLayerHistory->setDisplayArea(displayArea);
    }
}

<<<<<<< HEAD
=======
void Scheduler::setPreferredRefreshRateForUid(FrameRateOverride frameRateOverride) {
    if (frameRateOverride.frameRateHz > 0.f && frameRateOverride.frameRateHz < 1.f) {
        return;
    }

    std::lock_guard lock(mFrameRateOverridesMutex);
    if (frameRateOverride.frameRateHz != 0.f) {
        mFrameRateOverridesFromBackdoor[frameRateOverride.uid] = Fps(frameRateOverride.frameRateHz);
    } else {
        mFrameRateOverridesFromBackdoor.erase(frameRateOverride.uid);
    }
}

>>>>>>> b973403c
} // namespace android<|MERGE_RESOLUTION|>--- conflicted
+++ resolved
@@ -206,10 +206,6 @@
                                                        readyDuration, traceVsync, name);
 }
 
-<<<<<<< HEAD
-bool Scheduler::isVsyncValid(nsecs_t expectedVsyncTimestamp, uid_t uid) const {
-    const auto divider = mRefreshRateConfigs.getRefreshRateDividerForUid(uid);
-=======
 std::optional<Fps> Scheduler::getFrameRateOverride(uid_t uid) const {
     std::lock_guard lock(mFrameRateOverridesMutex);
     {
@@ -240,7 +236,6 @@
     }
 
     const auto divider = mRefreshRateConfigs.getRefreshRateDivider(*frameRate);
->>>>>>> b973403c
     if (divider <= 1) {
         return true;
     }
@@ -331,10 +326,6 @@
     thread->onScreenReleased();
 }
 
-<<<<<<< HEAD
-void Scheduler::onFrameRateOverridesChanged(ConnectionHandle handle, PhysicalDisplayId displayId,
-                                            std::vector<FrameRateOverride> overrides) {
-=======
 void Scheduler::onFrameRateOverridesChanged(ConnectionHandle handle, PhysicalDisplayId displayId) {
     std::vector<FrameRateOverride> overrides;
     {
@@ -348,7 +339,6 @@
             }
         }
     }
->>>>>>> b973403c
     android::EventThread* thread;
     {
         std::lock_guard lock(mConnectionsLock);
@@ -360,9 +350,11 @@
 
 void Scheduler::onPrimaryDisplayConfigChanged(ConnectionHandle handle, PhysicalDisplayId displayId,
                                               HwcConfigIndexType configId, nsecs_t vsyncPeriod) {
-    std::lock_guard<std::mutex> lock(mFeatureStateLock);
-    // Cache the last reported config for primary display.
-    mFeatures.cachedConfigChangedParams = {handle, displayId, configId, vsyncPeriod};
+    {
+        std::lock_guard<std::mutex> lock(mFeatureStateLock);
+        // Cache the last reported config for primary display.
+        mFeatures.cachedConfigChangedParams = {handle, displayId, configId, vsyncPeriod};
+    }
     onNonPrimaryDisplayConfigChanged(handle, displayId, configId, vsyncPeriod);
 }
 
@@ -608,7 +600,10 @@
     ATRACE_CALL();
 
     scheduler::LayerHistory::Summary summary = mLayerHistory->summarize(systemTime());
+    scheduler::RefreshRateConfigs::GlobalSignals consideredSignals;
     HwcConfigIndexType newConfigId;
+    bool frameRateChanged;
+    bool frameRateOverridesChanged;
     {
         std::lock_guard<std::mutex> lock(mFeatureStateLock);
         if (mFeatures.contentRequirements == summary) {
@@ -616,21 +611,31 @@
         }
         mFeatures.contentRequirements = summary;
 
-        scheduler::RefreshRateConfigs::GlobalSignals consideredSignals;
         newConfigId = calculateRefreshRateConfigIndexType(&consideredSignals);
+        auto& newRefreshRate = mRefreshRateConfigs.getRefreshRateFromConfigId(newConfigId);
+        frameRateOverridesChanged =
+                updateFrameRateOverrides(consideredSignals, newRefreshRate.getFps());
+
         if (mFeatures.configId == newConfigId) {
             // We don't need to change the config, but we might need to send an event
             // about a config change, since it was suppressed due to a previous idleConsidered
             if (!consideredSignals.idle) {
                 dispatchCachedReportedConfig();
             }
-            return;
-        }
-        mFeatures.configId = newConfigId;
+            frameRateChanged = false;
+        } else {
+            mFeatures.configId = newConfigId;
+            frameRateChanged = true;
+        }
+    }
+    if (frameRateChanged) {
         auto& newRefreshRate = mRefreshRateConfigs.getRefreshRateFromConfigId(newConfigId);
         mSchedulerCallback.changeRefreshRate(newRefreshRate,
                                              consideredSignals.idle ? ConfigEvent::None
                                                                     : ConfigEvent::Changed);
+    }
+    if (frameRateOverridesChanged) {
+        mSchedulerCallback.triggerOnFrameRateOverridesChanged();
     }
 }
 
@@ -724,8 +729,6 @@
     StringAppendF(&result, "+  Content detection: %s %s\n\n",
                   toContentDetectionString(mOptions.useContentDetection),
                   mLayerHistory ? mLayerHistory->dump().c_str() : "(no layer history)");
-<<<<<<< HEAD
-=======
 
     {
         std::lock_guard lock(mFrameRateOverridesMutex);
@@ -741,7 +744,6 @@
         }
         StringAppendF(&result, "}\n");
     }
->>>>>>> b973403c
 }
 
 void Scheduler::dumpVsync(std::string& s) const {
@@ -753,8 +755,6 @@
     mVsyncSchedule.dispatch->dump(s);
 }
 
-<<<<<<< HEAD
-=======
 bool Scheduler::updateFrameRateOverrides(
         scheduler::RefreshRateConfigs::GlobalSignals consideredSignals, Fps displayRefreshRate) {
     if (!mRefreshRateConfigs.supportsFrameRateOverride()) {
@@ -785,10 +785,11 @@
     return false;
 }
 
->>>>>>> b973403c
 template <class T>
 bool Scheduler::handleTimerStateChanged(T* currentState, T newState) {
     HwcConfigIndexType newConfigId;
+    bool refreshRateChanged = false;
+    bool frameRateOverridesChanged;
     scheduler::RefreshRateConfigs::GlobalSignals consideredSignals;
     {
         std::lock_guard<std::mutex> lock(mFeatureStateLock);
@@ -797,20 +798,32 @@
         }
         *currentState = newState;
         newConfigId = calculateRefreshRateConfigIndexType(&consideredSignals);
+        const RefreshRate& newRefreshRate =
+                mRefreshRateConfigs.getRefreshRateFromConfigId(newConfigId);
+        frameRateOverridesChanged =
+                updateFrameRateOverrides(consideredSignals, newRefreshRate.getFps());
         if (mFeatures.configId == newConfigId) {
             // We don't need to change the config, but we might need to send an event
             // about a config change, since it was suppressed due to a previous idleConsidered
             if (!consideredSignals.idle) {
                 dispatchCachedReportedConfig();
             }
-            return consideredSignals.touch;
-        }
-        mFeatures.configId = newConfigId;
-    }
-    const RefreshRate& newRefreshRate = mRefreshRateConfigs.getRefreshRateFromConfigId(newConfigId);
-    mSchedulerCallback.changeRefreshRate(newRefreshRate,
-                                         consideredSignals.idle ? ConfigEvent::None
-                                                                : ConfigEvent::Changed);
+        } else {
+            mFeatures.configId = newConfigId;
+            refreshRateChanged = true;
+        }
+    }
+    if (refreshRateChanged) {
+        const RefreshRate& newRefreshRate =
+                mRefreshRateConfigs.getRefreshRateFromConfigId(newConfigId);
+
+        mSchedulerCallback.changeRefreshRate(newRefreshRate,
+                                             consideredSignals.idle ? ConfigEvent::None
+                                                                    : ConfigEvent::Changed);
+    }
+    if (frameRateOverridesChanged) {
+        mSchedulerCallback.triggerOnFrameRateOverridesChanged();
+    }
     return consideredSignals.touch;
 }
 
@@ -884,8 +897,6 @@
     }
 }
 
-<<<<<<< HEAD
-=======
 void Scheduler::setPreferredRefreshRateForUid(FrameRateOverride frameRateOverride) {
     if (frameRateOverride.frameRateHz > 0.f && frameRateOverride.frameRateHz < 1.f) {
         return;
@@ -899,5 +910,4 @@
     }
 }
 
->>>>>>> b973403c
 } // namespace android