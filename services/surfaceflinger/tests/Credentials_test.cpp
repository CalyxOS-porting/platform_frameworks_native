--- conflicted
+++ resolved
@@ -425,8 +425,6 @@
         };
         ASSERT_TRUE(
                 windowInfosListenerUtils.waitForWindowInfosPredicate(windowIsPresentAndTrusted));
-<<<<<<< HEAD
-=======
     }
 }
 
@@ -475,7 +473,6 @@
         Rect displayRect;
         transaction.setDisplayProjection(display, initialOrientation, layerStackRect, displayRect);
         transaction.apply(/*synchronous=*/true);
->>>>>>> 26b94d10
     }
     ASSERT_EQ(NO_ERROR, SurfaceComposerClient::getDisplayState(display, &displayState));
     ASSERT_EQ(initialOrientation, displayState.orientation);
