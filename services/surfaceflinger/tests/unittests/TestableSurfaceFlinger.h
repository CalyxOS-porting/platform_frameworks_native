/*
 * Copyright (C) 2018 The Android Open Source Project
 *
 * Licensed under the Apache License, Version 2.0 (the "License");
 * you may not use this file except in compliance with the License.
 * You may obtain a copy of the License at
 *
 *      http://www.apache.org/licenses/LICENSE-2.0
 *
 * Unless required by applicable law or agreed to in writing, software
 * distributed under the License is distributed on an "AS IS" BASIS,
 * WITHOUT WARRANTIES OR CONDITIONS OF ANY KIND, either express or implied.
 * See the License for the specific language governing permissions and
 * limitations under the License.
 */

#pragma once

#include <chrono>
#include <memory>
#include <variant>

#include <ftl/fake_guard.h>
#include <ftl/match.h>
#include <gui/LayerMetadata.h>
#include <gui/ScreenCaptureResults.h>
#include <ui/DynamicDisplayInfo.h>

#include <compositionengine/Display.h>
#include <compositionengine/LayerFECompositionState.h>
#include <compositionengine/OutputLayer.h>
#include <compositionengine/impl/CompositionEngine.h>
#include <compositionengine/impl/Display.h>
#include <compositionengine/impl/OutputLayerCompositionState.h>
#include <compositionengine/mock/DisplaySurface.h>

#include "DisplayDevice.h"
#include "FakeVsyncConfiguration.h"
#include "FrameTracer/FrameTracer.h"
#include "FrontEnd/LayerCreationArgs.h"
#include "FrontEnd/LayerHandle.h"
#include "FrontEnd/RequestedLayerState.h"
#include "Layer.h"
#include "NativeWindowSurface.h"
#include "RenderArea.h"
#include "Scheduler/RefreshRateSelector.h"
#include "SurfaceFlinger.h"
#include "TestableScheduler.h"
#include "android/gui/ISurfaceComposerClient.h"
#include "mock/DisplayHardware/MockComposer.h"
#include "mock/DisplayHardware/MockDisplayMode.h"
#include "mock/DisplayHardware/MockPowerAdvisor.h"
#include "mock/MockEventThread.h"
#include "mock/MockFrameTimeline.h"
#include "mock/MockFrameTracer.h"
#include "mock/MockSchedulerCallback.h"
#include "mock/system/window/MockNativeWindow.h"

#include "Scheduler/VSyncTracker.h"
#include "Scheduler/VsyncController.h"
#include "mock/MockVSyncTracker.h"
#include "mock/MockVsyncController.h"

namespace android {

struct DisplayStatInfo;

namespace renderengine {

class RenderEngine;

} // namespace renderengine

namespace Hwc2 {

class Composer;

} // namespace Hwc2

namespace hal = android::hardware::graphics::composer::hal;

namespace surfaceflinger::test {

class Factory final : public surfaceflinger::Factory {
public:
    ~Factory() = default;

    std::unique_ptr<HWComposer> createHWComposer(const std::string&) override { return nullptr; }

    std::unique_ptr<scheduler::VsyncConfiguration> createVsyncConfiguration(
            Fps /*currentRefreshRate*/) override {
        return std::make_unique<scheduler::FakePhaseOffsets>();
    }

    sp<DisplayDevice> createDisplayDevice(DisplayDeviceCreationArgs& creationArgs) override {
        return sp<DisplayDevice>::make(creationArgs);
    }

    sp<GraphicBuffer> createGraphicBuffer(uint32_t width, uint32_t height, PixelFormat format,
                                          uint32_t layerCount, uint64_t usage,
                                          std::string requestorName) override {
        return sp<GraphicBuffer>::make(width, height, format, layerCount, usage, requestorName);
    }

    void createBufferQueue(sp<IGraphicBufferProducer>* outProducer,
                           sp<IGraphicBufferConsumer>* outConsumer,
                           bool consumerIsSurfaceFlinger) override {
        if (!mCreateBufferQueue) {
            BufferQueue::createBufferQueue(outProducer, outConsumer, consumerIsSurfaceFlinger);
            return;
        }
        mCreateBufferQueue(outProducer, outConsumer, consumerIsSurfaceFlinger);
    }

    std::unique_ptr<surfaceflinger::NativeWindowSurface> createNativeWindowSurface(
            const sp<IGraphicBufferProducer>& producer) override {
        if (!mCreateNativeWindowSurface) return nullptr;
        return mCreateNativeWindowSurface(producer);
    }

    std::unique_ptr<compositionengine::CompositionEngine> createCompositionEngine() override {
        return compositionengine::impl::createCompositionEngine();
    }

    sp<Layer> createBufferStateLayer(const LayerCreationArgs&) override { return nullptr; }

    sp<Layer> createEffectLayer(const LayerCreationArgs&) override { return nullptr; }

    sp<LayerFE> createLayerFE(const std::string& layerName, const Layer* /* owner */) override {
        return sp<LayerFE>::make(layerName);
    }

    std::unique_ptr<FrameTracer> createFrameTracer() override {
        return std::make_unique<mock::FrameTracer>();
    }

    std::unique_ptr<frametimeline::FrameTimeline> createFrameTimeline(
            std::shared_ptr<TimeStats> timeStats, pid_t surfaceFlingerPid = 0) override {
        return std::make_unique<mock::FrameTimeline>(timeStats, surfaceFlingerPid);
    }

    using CreateBufferQueueFunction =
            std::function<void(sp<IGraphicBufferProducer>* /* outProducer */,
                               sp<IGraphicBufferConsumer>* /* outConsumer */,
                               bool /* consumerIsSurfaceFlinger */)>;
    CreateBufferQueueFunction mCreateBufferQueue;

    using CreateNativeWindowSurfaceFunction =
            std::function<std::unique_ptr<surfaceflinger::NativeWindowSurface>(
                    const sp<IGraphicBufferProducer>&)>;
    CreateNativeWindowSurfaceFunction mCreateNativeWindowSurface;

    using CreateCompositionEngineFunction =
            std::function<std::unique_ptr<compositionengine::CompositionEngine>()>;
    CreateCompositionEngineFunction mCreateCompositionEngine;
};

struct MockSchedulerOptions {
    PhysicalDisplayId displayId = PhysicalDisplayId::fromPort(0);
    bool useNiceMock = false;
};

} // namespace surfaceflinger::test

class TestableSurfaceFlinger {
public:
    using HotplugEvent = SurfaceFlinger::HotplugEvent;

    TestableSurfaceFlinger(sp<SurfaceFlinger> flinger = nullptr) : mFlinger(flinger) {
        if (!mFlinger) {
            mFlinger = sp<SurfaceFlinger>::make(mFactory, SurfaceFlinger::SkipInitialization);
        }
    }

    SurfaceFlinger* flinger() { return mFlinger.get(); }
    scheduler::TestableScheduler* scheduler() { return mScheduler; }

    // Extend this as needed for accessing SurfaceFlinger private (and public)
    // functions.

    void setupRenderEngine(std::unique_ptr<renderengine::RenderEngine> renderEngine) {
        mFlinger->mRenderEngine = std::move(renderEngine);
        mFlinger->mCompositionEngine->setRenderEngine(mFlinger->mRenderEngine.get());
    }

    void setupComposer(std::unique_ptr<Hwc2::Composer> composer) {
        mFlinger->mCompositionEngine->setHwComposer(
                std::make_unique<impl::HWComposer>(std::move(composer)));
        mFlinger->mDisplayModeController.setHwComposer(
                &mFlinger->mCompositionEngine->getHwComposer());
    }

    void setupPowerAdvisor(std::unique_ptr<Hwc2::PowerAdvisor> powerAdvisor) {
        mFlinger->mPowerAdvisor = std::move(powerAdvisor);
    }

    void setupTimeStats(const std::shared_ptr<TimeStats>& timeStats) {
        mFlinger->mCompositionEngine->setTimeStats(timeStats);
    }

    void setupCompositionEngine(
            std::unique_ptr<compositionengine::CompositionEngine> compositionEngine) {
        mFlinger->mCompositionEngine = std::move(compositionEngine);
    }

    enum class SchedulerCallbackImpl { kNoOp, kMock };

    struct DefaultDisplayMode {
        // The ID of the injected RefreshRateSelector and its default display mode.
        PhysicalDisplayId displayId;
    };

    using RefreshRateSelectorPtr = scheduler::Scheduler::RefreshRateSelectorPtr;

    using DisplayModesVariant = std::variant<DefaultDisplayMode, RefreshRateSelectorPtr>;

    surfaceflinger::Factory& getFactory() { return mFactory; }

    TimeStats& getTimeStats() { return *mFlinger->mTimeStats; }

    void setupScheduler(std::unique_ptr<scheduler::VsyncController> vsyncController,
                        std::shared_ptr<scheduler::VSyncTracker> vsyncTracker,
                        std::unique_ptr<EventThread> appEventThread,
                        std::unique_ptr<EventThread> sfEventThread,
                        DisplayModesVariant modesVariant,
                        SchedulerCallbackImpl callbackImpl = SchedulerCallbackImpl::kNoOp,
                        bool useNiceMock = false) {
        RefreshRateSelectorPtr selectorPtr = ftl::match(
                modesVariant,
                [](DefaultDisplayMode arg) {
                    constexpr DisplayModeId kModeId60{0};
                    return std::make_shared<scheduler::RefreshRateSelector>(
                            makeModes(mock::createDisplayMode(arg.displayId, kModeId60, 60_Hz)),
                            kModeId60);
                },
                [](RefreshRateSelectorPtr selectorPtr) { return selectorPtr; });

        mTokenManager = std::make_unique<frametimeline::impl::TokenManager>();

        using ISchedulerCallback = scheduler::ISchedulerCallback;
        ISchedulerCallback& schedulerCallback = callbackImpl == SchedulerCallbackImpl::kNoOp
                ? static_cast<ISchedulerCallback&>(mNoOpSchedulerCallback)
                : static_cast<ISchedulerCallback&>(mSchedulerCallback);

        if (useNiceMock) {
            mScheduler =
                    new testing::NiceMock<scheduler::TestableScheduler>(std::move(vsyncController),
                                                                        std::move(vsyncTracker),
                                                                        std::move(selectorPtr),
                                                                        mFactory,
                                                                        *mFlinger->mTimeStats,
                                                                        schedulerCallback);
        } else {
            mScheduler = new scheduler::TestableScheduler(std::move(vsyncController),
                                                          std::move(vsyncTracker),
                                                          std::move(selectorPtr), mFactory,
                                                          *mFlinger->mTimeStats, schedulerCallback);
        }

        mScheduler->initVsync(*mTokenManager, 0ms);

        mScheduler->setEventThread(scheduler::Cycle::Render, std::move(appEventThread));
        mScheduler->setEventThread(scheduler::Cycle::LastComposite, std::move(sfEventThread));

        resetScheduler(mScheduler);
    }

    void setupMockScheduler(surfaceflinger::test::MockSchedulerOptions options = {}) {
        using testing::_;
        using testing::Return;

        auto eventThread = makeMock<mock::EventThread>(options.useNiceMock);
        auto sfEventThread = makeMock<mock::EventThread>(options.useNiceMock);
        auto vsyncController = makeMock<mock::VsyncController>(options.useNiceMock);
        auto vsyncTracker = makeSharedMock<mock::VSyncTracker>(options.useNiceMock);

        EXPECT_CALL(*vsyncTracker, nextAnticipatedVSyncTimeFrom(_, _)).WillRepeatedly(Return(0));
        EXPECT_CALL(*vsyncTracker, currentPeriod())
                .WillRepeatedly(Return(FakeHwcDisplayInjector::DEFAULT_VSYNC_PERIOD));
        EXPECT_CALL(*vsyncTracker, minFramePeriod())
                .WillRepeatedly(
                        Return(Period::fromNs(FakeHwcDisplayInjector::DEFAULT_VSYNC_PERIOD)));
        EXPECT_CALL(*vsyncTracker, nextAnticipatedVSyncTimeFrom(_, _)).WillRepeatedly(Return(0));
        setupScheduler(std::move(vsyncController), std::move(vsyncTracker), std::move(eventThread),
                       std::move(sfEventThread), DefaultDisplayMode{options.displayId},
                       SchedulerCallbackImpl::kNoOp, options.useNiceMock);
    }

    void resetScheduler(scheduler::Scheduler* scheduler) { mFlinger->mScheduler.reset(scheduler); }

    scheduler::TestableScheduler& mutableScheduler() { return *mScheduler; }
    scheduler::mock::SchedulerCallback& mockSchedulerCallback() { return mSchedulerCallback; }

    using CreateBufferQueueFunction = surfaceflinger::test::Factory::CreateBufferQueueFunction;
    void setCreateBufferQueueFunction(CreateBufferQueueFunction f) {
        mFactory.mCreateBufferQueue = f;
    }

    using CreateNativeWindowSurfaceFunction =
            surfaceflinger::test::Factory::CreateNativeWindowSurfaceFunction;
    void setCreateNativeWindowSurface(CreateNativeWindowSurfaceFunction f) {
        mFactory.mCreateNativeWindowSurface = f;
    }

    void setInternalDisplayPrimaries(const ui::DisplayPrimaries& primaries) {
        memcpy(&mFlinger->mInternalDisplayPrimaries, &primaries, sizeof(ui::DisplayPrimaries));
    }

    static auto& mutableLayerDrawingState(const sp<Layer>& layer) { return layer->mDrawingState; }

    auto& mutableStateLock() { return mFlinger->mStateLock; }

    compositionengine::OutputLayer* findOutputLayerForDisplay(
            uint32_t layerId, const sp<const DisplayDevice>& display) {
        ftl::FakeGuard guard(kMainThreadContext);
        if (mFlinger->mLegacyLayers.find(layerId) == mFlinger->mLegacyLayers.end()) {
            return nullptr;
        }
        return mFlinger->mLegacyLayers[layerId]->findOutputLayerForDisplay(display.get());
    }

    void setLayerCompositionType(const sp<Layer>& layer,
                                 aidl::android::hardware::graphics::composer3::Composition type) {
        auto outputLayer = findOutputLayerForDisplay(static_cast<uint32_t>(layer->sequence),
                                                     mFlinger->getDefaultDisplayDevice());
        LOG_ALWAYS_FATAL_IF(!outputLayer);
        auto& state = outputLayer->editState();
        LOG_ALWAYS_FATAL_IF(!outputLayer->getState().hwc);
        (*state.hwc).hwcCompositionType = type;
    }

    /* ------------------------------------------------------------------------
     * Forwarding for functions being tested
     */

    void configure() {
        ftl::FakeGuard guard(kMainThreadContext);
        mFlinger->configure();
    }

    void configureAndCommit() {
        configure();
        commitTransactionsLocked(eDisplayTransactionNeeded);
    }

    void commit(TimePoint frameTime, VsyncId vsyncId, TimePoint expectedVsyncTime,
                bool composite = false) {
        ftl::FakeGuard guard(kMainThreadContext);

        const auto displayIdOpt = mScheduler->pacesetterDisplayId();
        LOG_ALWAYS_FATAL_IF(!displayIdOpt);
        const auto displayId = *displayIdOpt;

        scheduler::FrameTargeter frameTargeter(displayId,
                                               scheduler::Feature::kBackpressureGpuComposition);

        frameTargeter.beginFrame({.frameBeginTime = frameTime,
                                  .vsyncId = vsyncId,
                                  .expectedVsyncTime = expectedVsyncTime,
                                  .sfWorkDuration = 10ms,
                                  .hwcMinWorkDuration = 10ms},
                                 *mScheduler->getVsyncSchedule());

        scheduler::FrameTargets targets;
        scheduler::FrameTargeters targeters;

        for (const auto& [id, display] :
             FTL_FAKE_GUARD(mFlinger->mStateLock, mFlinger->mPhysicalDisplays)) {
            targets.try_emplace(id, &frameTargeter.target());
            targeters.try_emplace(id, &frameTargeter);
        }
        mFlinger->setTransactionFlags(eTransactionFlushNeeded);
        mFlinger->commit(displayId, targets);

        if (composite) {
            mFlinger->composite(displayId, targeters);
        }
    }

    void commit(TimePoint frameTime, VsyncId vsyncId, bool composite = false) {
        return commit(frameTime, vsyncId, frameTime + Period(10ms), composite);
    }

    void commit(bool composite = false) {
        const TimePoint frameTime = scheduler::SchedulerClock::now();
        commit(frameTime, kVsyncId, composite);
    }

    void commitAndComposite(TimePoint frameTime, VsyncId vsyncId, TimePoint expectedVsyncTime) {
        constexpr bool kComposite = true;
        commit(frameTime, vsyncId, expectedVsyncTime, kComposite);
    }

    void commitAndComposite() {
        constexpr bool kComposite = true;
        commit(kComposite);
    }

    auto createVirtualDisplay(const std::string& displayName, bool isSecure,
                              float requestedRefreshRate = 0.0f) {
        static const std::string kTestId =
                "virtual:libsurfaceflinger_unittest:TestableSurfaceFlinger";
        return mFlinger->createVirtualDisplay(displayName, isSecure, kTestId, requestedRefreshRate);
    }

    auto createVirtualDisplay(const std::string& displayName, bool isSecure,
                              const std::string& uniqueId, float requestedRefreshRate = 0.0f) {
        return mFlinger->createVirtualDisplay(displayName, isSecure, uniqueId,
                                              requestedRefreshRate);
    }

    auto destroyVirtualDisplay(const sp<IBinder>& displayToken) {
        return mFlinger->destroyVirtualDisplay(displayToken);
    }

    auto getDisplay(const sp<IBinder>& displayToken) {
        Mutex::Autolock lock(mFlinger->mStateLock);
        return mFlinger->getDisplayDeviceLocked(displayToken);
    }

    void enableHalVirtualDisplays(bool enable) { mFlinger->enableHalVirtualDisplays(enable); }

    auto setupNewDisplayDeviceInternal(
            const wp<IBinder>& displayToken,
            std::shared_ptr<compositionengine::Display> compositionDisplay,
            const DisplayDeviceState& state,
            const sp<compositionengine::DisplaySurface>& dispSurface,
            const sp<IGraphicBufferProducer>& producer) NO_THREAD_SAFETY_ANALYSIS {
        return mFlinger->setupNewDisplayDeviceInternal(displayToken, compositionDisplay, state,
                                                       dispSurface, producer);
    }

    void commitTransactionsLocked(uint32_t transactionFlags) {
        Mutex::Autolock lock(mFlinger->mStateLock);
        ftl::FakeGuard guard(kMainThreadContext);
        mFlinger->processDisplayChangesLocked();
        mFlinger->commitTransactionsLocked(transactionFlags);
    }

    void onComposerHalHotplugEvent(hal::HWDisplayId hwcDisplayId, DisplayHotplugEvent event) {
        mFlinger->onComposerHalHotplugEvent(hwcDisplayId, event);
    }

    auto setDisplayStateLocked(const DisplayState& s) {
        Mutex::Autolock lock(mFlinger->mStateLock);
        return mFlinger->setDisplayStateLocked(s);
    }

    void initializeDisplays() FTL_FAKE_GUARD(kMainThreadContext) { mFlinger->initializeDisplays(); }

    auto notifyPowerBoost(int32_t boostId) { return mFlinger->notifyPowerBoost(boostId); }

    auto setDisplayBrightness(const sp<IBinder>& display,
                              const gui::DisplayBrightness& brightness) {
        return mFlinger->setDisplayBrightness(display, brightness);
    }

    // Allow reading display state without locking, as if called on the SF main thread.
    auto setPowerModeInternal(const sp<DisplayDevice>& display,
                              hal::PowerMode mode) NO_THREAD_SAFETY_ANALYSIS {
        return mFlinger->setPowerModeInternal(display, mode);
    }

    auto renderScreenImpl(const sp<DisplayDevice> display,
                          std::unique_ptr<const RenderArea> renderArea,
                          SurfaceFlinger::GetLayerSnapshotsFunction getLayerSnapshotsFn,
                          const std::shared_ptr<renderengine::ExternalTexture>& buffer,
                          bool regionSampling) {
        Mutex::Autolock lock(mFlinger->mStateLock);
        ftl::FakeGuard guard(kMainThreadContext);

        ScreenCaptureResults captureResults;
        auto displayState = std::optional{display->getCompositionDisplay()->getState()};
        auto layers = getLayerSnapshotsFn();
        auto layerFEs = mFlinger->extractLayerFEs(layers);

        return mFlinger->renderScreenImpl(renderArea.get(), buffer, regionSampling,
                                          false /* grayscale */, false /* isProtected */,
                                          false /* attachGainmap */, captureResults, displayState,
                                          layers, layerFEs);
    }

    auto getLayerSnapshotsForScreenshotsFn(ui::LayerStack layerStack, uint32_t uid) {
        return mFlinger->getLayerSnapshotsForScreenshots(layerStack, uid,
                                                         std::unordered_set<uint32_t>{});
    }

    auto getDisplayNativePrimaries(const sp<IBinder>& displayToken,
                                   ui::DisplayPrimaries& primaries) {
        return mFlinger->SurfaceFlinger::getDisplayNativePrimaries(displayToken, primaries);
    }

    auto& getTransactionQueue() NO_THREAD_SAFETY_ANALYSIS {
        return mFlinger->mTransactionHandler.mLocklessTransactionQueue;
    }
    auto& getPendingTransactionQueue() NO_THREAD_SAFETY_ANALYSIS {
        ftl::FakeGuard guard(kMainThreadContext);
        return mFlinger->mTransactionHandler.mPendingTransactionQueues;
    }
    size_t getPendingTransactionCount() {
        ftl::FakeGuard guard(kMainThreadContext);
        return mFlinger->mTransactionHandler.mPendingTransactionCount.load();
    }

    auto setTransactionState(
            const FrameTimelineInfo& frameTimelineInfo, Vector<ComposerState>& states,
            Vector<DisplayState>& displays, uint32_t flags, const sp<IBinder>& applyToken,
            const InputWindowCommands& inputWindowCommands, int64_t desiredPresentTime,
            bool isAutoTimestamp, const std::vector<client_cache_t>& uncacheBuffers,
            bool hasListenerCallbacks, std::vector<ListenerCallbacks>& listenerCallbacks,
            uint64_t transactionId, const std::vector<uint64_t>& mergedTransactionIds) {
        return mFlinger->setTransactionState(frameTimelineInfo, states, displays, flags, applyToken,
                                             inputWindowCommands, desiredPresentTime,
                                             isAutoTimestamp, uncacheBuffers, hasListenerCallbacks,
                                             listenerCallbacks, transactionId,
                                             mergedTransactionIds);
    }

    auto setTransactionStateInternal(TransactionState& transaction) {
        return FTL_FAKE_GUARD(kMainThreadContext,
                              mFlinger->mTransactionHandler.queueTransaction(
                                      std::move(transaction)));
    }

    auto flushTransactionQueues() {
        return FTL_FAKE_GUARD(kMainThreadContext, mFlinger->flushTransactionQueues());
    }

    auto onTransact(uint32_t code, const Parcel& data, Parcel* reply, uint32_t flags) {
        return mFlinger->onTransact(code, data, reply, flags);
    }

    auto getGpuContextPriority() { return mFlinger->getGpuContextPriority(); }

    auto calculateMaxAcquiredBufferCount(Fps refreshRate,
                                         std::chrono::nanoseconds presentLatency) const {
        return SurfaceFlinger::calculateMaxAcquiredBufferCount(refreshRate, presentLatency);
    }

    auto setDesiredDisplayModeSpecs(const sp<IBinder>& displayToken,
                                    const gui::DisplayModeSpecs& specs) {
        return mFlinger->setDesiredDisplayModeSpecs(displayToken, specs);
    }

    void onActiveDisplayChanged(const DisplayDevice* inactiveDisplayPtr,
                                const DisplayDevice& activeDisplay) {
        Mutex::Autolock lock(mFlinger->mStateLock);
        ftl::FakeGuard guard(kMainThreadContext);
        mFlinger->onActiveDisplayChangedLocked(inactiveDisplayPtr, activeDisplay);
    }

    auto createLayer(LayerCreationArgs& args, const sp<IBinder>& parentHandle,
                     gui::CreateSurfaceResult& outResult) {
        args.parentHandle = parentHandle;
        return mFlinger->createLayer(args, outResult);
    }

    auto mirrorLayer(const LayerCreationArgs& args, const sp<IBinder>& mirrorFromHandle,
                     gui::CreateSurfaceResult& outResult) {
        return mFlinger->mirrorLayer(args, mirrorFromHandle, outResult);
    }

    void getDynamicDisplayInfoFromToken(const sp<IBinder>& displayToken,
                                        ui::DynamicDisplayInfo* dynamicDisplayInfo) {
        mFlinger->getDynamicDisplayInfoFromToken(displayToken, dynamicDisplayInfo);
    }

    sp<DisplayDevice> createVirtualDisplayDevice(const sp<IBinder> displayToken,
                                                 VirtualDisplayId displayId,
                                                 float requestedRefreshRate) {
        constexpr ui::Size kResolution = {1080, 1920};
        auto compositionDisplay = compositionengine::impl::
                createDisplay(mFlinger->getCompositionEngine(),
                              compositionengine::DisplayCreationArgsBuilder()
                                      .setId(displayId)
                                      .setPixels(kResolution)
                                      .setPowerAdvisor(&mPowerAdvisor)
                                      .build());
        DisplayDeviceCreationArgs creationArgs(mFlinger, mFlinger->getHwComposer(), displayToken,
                                               compositionDisplay);
        creationArgs.requestedRefreshRate = Fps::fromValue(requestedRefreshRate);
        creationArgs.nativeWindow = sp<mock::NativeWindow>::make();
        return sp<DisplayDevice>::make(creationArgs);
    }

    status_t getDisplayStats(const sp<IBinder>& displayToken, DisplayStatInfo* outInfo) {
        return mFlinger->getDisplayStats(displayToken, outInfo);
    }

    // Used to add a layer before updateLayerSnapshots is called.
    // Must have transactionsFlushed enabled for the new layer to be updated.
    void addLayer(std::unique_ptr<frontend::RequestedLayerState>& layer) {
        std::scoped_lock<std::mutex> lock(mFlinger->mCreatedLayersLock);
        mFlinger->mNewLayers.emplace_back(std::move(layer));
    }

    // Used to add a layer before updateLayerSnapshots is called.
    // Must have transactionsFlushed enabled for the new layer to be updated.
    void addLayer(uint32_t layerId) {
        std::scoped_lock<std::mutex> lock(mFlinger->mCreatedLayersLock);
        LayerCreationArgs args(std::make_optional(layerId));
        args.flinger = this->mFlinger.get();
        auto layer = std::make_unique<frontend::RequestedLayerState>(args);
        auto legacyLayer = sp<Layer>::make(args);
        injectLegacyLayer(legacyLayer);
        mFlinger->mNewLayers.emplace_back(std::move(layer));
    }

    /* ------------------------------------------------------------------------
     * Read-only access to private data to assert post-conditions.
     */

    const auto& getVisibleRegionsDirty() const { return mFlinger->mVisibleRegionsDirty; }
    auto& getHwComposer() const {
        return static_cast<impl::HWComposer&>(mFlinger->getHwComposer());
    }
    auto& getCompositionEngine() const { return mFlinger->getCompositionEngine(); }

    mock::FrameTracer* getFrameTracer() const {
        return static_cast<mock::FrameTracer*>(mFlinger->mFrameTracer.get());
    }

    void injectLegacyLayer(sp<Layer> layer) {
        FTL_FAKE_GUARD(kMainThreadContext,
                       mFlinger->mLegacyLayers[static_cast<uint32_t>(layer->sequence)] = layer);
    }

    void releaseLegacyLayer(uint32_t sequence) {
        FTL_FAKE_GUARD(kMainThreadContext, mFlinger->mLegacyLayers.erase(sequence));
    }

    auto getLegacyLayer(uint32_t layerId) {
        ftl::FakeGuard guard(kMainThreadContext);
        return mFlinger->mLegacyLayers[layerId];
    };

    void destroyAllLayerHandles() {
        ftl::FakeGuard guard(kMainThreadContext);
        for (auto [layerId, legacyLayer] : mFlinger->mLegacyLayers) {
            mFlinger->onHandleDestroyed(nullptr, legacyLayer, layerId);
        }
    }

    auto setLayerHistoryDisplayArea(uint32_t displayArea) {
        return mFlinger->mScheduler->onActiveDisplayAreaChanged(displayArea);
    };
    auto updateLayerHistory(nsecs_t now) {
        return FTL_FAKE_GUARD(kMainThreadContext, mFlinger->updateLayerHistory(now));
    };
    auto setDaltonizerType(ColorBlindnessType type) {
        mFlinger->mDaltonizer.setType(type);
        return mFlinger->updateColorMatrixLocked();
    }
    auto updateLayerSnapshots(VsyncId vsyncId, nsecs_t frameTimeNs, bool transactionsFlushed,
                              bool& out) {
        ftl::FakeGuard guard(kMainThreadContext);
        return mFlinger->updateLayerSnapshots(vsyncId, frameTimeNs, transactionsFlushed, out);
    }
    /* ------------------------------------------------------------------------
     * Read-write access to private data to set up preconditions and assert
     * post-conditions.
     */

    const auto& displays() const NO_THREAD_SAFETY_ANALYSIS { return mFlinger->mDisplays; }
    const auto& physicalDisplays() const NO_THREAD_SAFETY_ANALYSIS {
        return mFlinger->mPhysicalDisplays;
    }
    const auto& currentState() const { return mFlinger->mCurrentState; }
    const auto& drawingState() const { return mFlinger->mDrawingState; }
    const auto& transactionFlags() const { return mFlinger->mTransactionFlags; }

    const auto& hwcPhysicalDisplayIdMap() const { return getHwComposer().mPhysicalDisplayIdMap; }
    const auto& hwcDisplayData() const { return getHwComposer().mDisplayData; }

    auto& mutableSupportsWideColor() { return mFlinger->mSupportsWideColor; }

    auto& mutableDisplayModeController() { return mFlinger->mDisplayModeController; }
    auto& mutableCurrentState() { return mFlinger->mCurrentState; }
    auto& mutableDisplayColorSetting() { return mFlinger->mDisplayColorSetting; }
    auto& mutableDisplays() NO_THREAD_SAFETY_ANALYSIS { return mFlinger->mDisplays; }
    auto& mutablePhysicalDisplays() NO_THREAD_SAFETY_ANALYSIS {
        return mFlinger->mPhysicalDisplays;
    }
    auto& mutableDrawingState() { return mFlinger->mDrawingState; }
    auto& mutableGeometryDirty() { return mFlinger->mGeometryDirty; }
    auto& mutableVisibleRegionsDirty() { return mFlinger->mVisibleRegionsDirty; }
    auto& mutableMainThreadId() { return mFlinger->mMainThreadId; }
    auto& mutablePendingHotplugEvents() NO_THREAD_SAFETY_ANALYSIS {
        return mFlinger->mPendingHotplugEvents;
    }
    auto& mutableTransactionFlags() { return mFlinger->mTransactionFlags; }
    auto& mutableDebugDisableHWC() { return mFlinger->mDebugDisableHWC; }
    auto& mutableMaxRenderTargetSize() { return mFlinger->mMaxRenderTargetSize; }

    auto& mutableHwcDisplayData() { return getHwComposer().mDisplayData; }
    auto& mutableHwcPhysicalDisplayIdMap() { return getHwComposer().mPhysicalDisplayIdMap; }
    auto& mutablePrimaryHwcDisplayId() { return getHwComposer().mPrimaryHwcDisplayId; }
    auto& mutableActiveDisplayId() NO_THREAD_SAFETY_ANALYSIS { return mFlinger->mActiveDisplayId; }
    auto& mutablePreviouslyComposedLayers() { return mFlinger->mPreviouslyComposedLayers; }

    auto& mutableActiveDisplayRotationFlags() {
        return SurfaceFlinger::sActiveDisplayRotationFlags;
    }

    auto& mutableMinAcquiredBuffers() { return SurfaceFlinger::minAcquiredBuffers; }
<<<<<<< HEAD
    auto& mutableLayersPendingRemoval() { return mFlinger->mLayersPendingRemoval; }
=======
>>>>>>> f1512626
    auto& mutableLayerSnapshotBuilder() NO_THREAD_SAFETY_ANALYSIS {
        return mFlinger->mLayerSnapshotBuilder;
    }

    auto fromHandle(const sp<IBinder>& handle) { return LayerHandle::getLayer(handle); }

    auto initTransactionTraceWriter() {
        mFlinger->mTransactionTracing.emplace();
        return mFlinger->initTransactionTraceWriter();
    }

    void notifyExpectedPresentIfRequired(PhysicalDisplayId displayId, Period vsyncPeriod,
                                         TimePoint expectedPresentTime, Fps frameInterval,
                                         std::optional<Period> timeoutOpt) {
        mFlinger->notifyExpectedPresentIfRequired(displayId, vsyncPeriod, expectedPresentTime,
                                                  frameInterval, timeoutOpt);
    }

    void sendNotifyExpectedPresentHint(PhysicalDisplayId displayId) {
        ftl::FakeGuard guard(kMainThreadContext);
        mFlinger->sendNotifyExpectedPresentHint(displayId);
    }

    bool verifyHintIsScheduledOnPresent(PhysicalDisplayId displayId) {
        return mFlinger->mNotifyExpectedPresentMap.at(displayId).hintStatus ==
                SurfaceFlinger::NotifyExpectedPresentHintStatus::ScheduleOnPresent;
    }

    bool verifyHintIsSent(PhysicalDisplayId displayId) {
        return mFlinger->mNotifyExpectedPresentMap.at(displayId).hintStatus ==
                SurfaceFlinger::NotifyExpectedPresentHintStatus::Sent;
    }

    bool verifyHintStatusIsStart(PhysicalDisplayId displayId) {
        return mFlinger->mNotifyExpectedPresentMap.at(displayId).hintStatus ==
                SurfaceFlinger::NotifyExpectedPresentHintStatus::Start;
    }

    bool verifyHintStatusIsScheduledOnTx(PhysicalDisplayId displayId) {
        return mFlinger->mNotifyExpectedPresentMap.at(displayId).hintStatus ==
                SurfaceFlinger::NotifyExpectedPresentHintStatus::ScheduleOnTx;
    }

    bool verifyLastExpectedPresentTime(PhysicalDisplayId displayId, nsecs_t expectedPresentTime) {
        return mFlinger->mNotifyExpectedPresentMap.at(displayId)
                       .lastExpectedPresentTimestamp.ns() == expectedPresentTime;
    }

    void setNotifyExpectedPresentData(PhysicalDisplayId displayId,
                                      TimePoint lastExpectedPresentTimestamp,
                                      Fps lastFrameInterval) {
        auto& displayData = mFlinger->mNotifyExpectedPresentMap[displayId];
        displayData.lastExpectedPresentTimestamp = lastExpectedPresentTimestamp;
        displayData.lastFrameInterval = lastFrameInterval;
    }

    void resetNotifyExpectedPresentHintState(PhysicalDisplayId displayId) {
        mFlinger->mNotifyExpectedPresentMap.at(displayId).hintStatus =
                SurfaceFlinger::NotifyExpectedPresentHintStatus::Start;
    }

    ~TestableSurfaceFlinger() {
        // All these pointer and container clears help ensure that GMock does
        // not report a leaked object, since the SurfaceFlinger instance may
        // still be referenced by something despite our best efforts to destroy
        // it after each test is done.
        mutableDisplays().clear();
        mutableCurrentState().displays.clear();
        mutableDrawingState().displays.clear();
        mFlinger->mScheduler.reset();
        mFlinger->mCompositionEngine->setHwComposer(std::unique_ptr<HWComposer>());
        mFlinger->mRenderEngine = std::unique_ptr<renderengine::RenderEngine>();
        mFlinger->mCompositionEngine->setRenderEngine(mFlinger->mRenderEngine.get());
        mFlinger->mTransactionTracing.reset();
    }

    /* ------------------------------------------------------------------------
     * Wrapper classes for Read-write access to private data to set up
     * preconditions and assert post-conditions.
     */
    struct HWC2Display : public HWC2::impl::Display {
        HWC2Display(
                Hwc2::Composer& composer,
                const std::unordered_set<aidl::android::hardware::graphics::composer3::Capability>&
                        capabilities,
                hal::HWDisplayId id, hal::DisplayType type)
              : HWC2::impl::Display(composer, capabilities, id, type) {}
        ~HWC2Display() {
            // Prevents a call to disable vsyncs.
            mType = hal::DisplayType::INVALID;
        }

        auto& mutableIsConnected() { return this->mIsConnected; }
        auto& mutableLayers() { return this->mLayers; }
    };

    class FakeHwcDisplayInjector {
    public:
        static constexpr hal::HWDisplayId DEFAULT_HWC_DISPLAY_ID = 1000;
        static constexpr ui::Size DEFAULT_RESOLUTION{1920, 1280};
        static constexpr int32_t DEFAULT_VSYNC_PERIOD = 16'666'667;
        static constexpr int32_t DEFAULT_CONFIG_GROUP = 7;
        static constexpr int32_t DEFAULT_DPI = 320;
        static constexpr hal::HWConfigId DEFAULT_ACTIVE_CONFIG = 0;

        FakeHwcDisplayInjector(HalDisplayId displayId, hal::DisplayType hwcDisplayType,
                               bool isPrimary)
              : mDisplayId(displayId), mHwcDisplayType(hwcDisplayType), mIsPrimary(isPrimary) {}

        auto& setHwcDisplayId(hal::HWDisplayId displayId) {
            mHwcDisplayId = displayId;
            return *this;
        }

        auto& setResolution(ui::Size resolution) {
            mResolution = resolution;
            return *this;
        }

        auto& setVsyncPeriod(nsecs_t vsyncPeriod) {
            mVsyncPeriod = vsyncPeriod;
            return *this;
        }

        auto& setDpiX(int32_t dpi) {
            mDpiX = dpi;
            return *this;
        }

        auto& setDpiY(int32_t dpi) {
            mDpiY = dpi;
            return *this;
        }

        auto& setActiveConfig(hal::HWConfigId config) {
            mActiveConfig = config;
            return *this;
        }

        auto& setCapabilities(
                const std::unordered_set<aidl::android::hardware::graphics::composer3::Capability>*
                        capabilities) {
            mCapabilities = capabilities;
            return *this;
        }

        auto& setPowerMode(hal::PowerMode mode) {
            mPowerMode = mode;
            return *this;
        }

        void inject(TestableSurfaceFlinger* flinger, Hwc2::mock::Composer* composer) {
            using ::testing::_;
            using ::testing::DoAll;
            using ::testing::Return;
            using ::testing::SetArgPointee;

            static const std::unordered_set<
                    aidl::android::hardware::graphics::composer3::Capability>
                    defaultCapabilities;
            if (mCapabilities == nullptr) mCapabilities = &defaultCapabilities;

            // Caution - Make sure that any values passed by reference here do
            // not refer to an instance owned by FakeHwcDisplayInjector. This
            // class has temporary lifetime, while the constructed HWC2::Display
            // is much longer lived.
            auto display = std::make_unique<HWC2Display>(*composer, *mCapabilities, mHwcDisplayId,
                                                         mHwcDisplayType);
            display->mutableIsConnected() = true;

            display->setPowerMode(mPowerMode);

            flinger->mutableHwcDisplayData()[mDisplayId].hwcDisplay = std::move(display);

            EXPECT_CALL(*composer, getDisplayConfigs(mHwcDisplayId, _))
                    .WillRepeatedly(
                            DoAll(SetArgPointee<1>(std::vector<hal::HWConfigId>{mActiveConfig}),
                                  Return(hal::Error::NONE)));
            EXPECT_CALL(*composer,
                        getDisplayAttribute(mHwcDisplayId, mActiveConfig, hal::Attribute::WIDTH, _))
                    .WillRepeatedly(DoAll(SetArgPointee<3>(mResolution.getWidth()),
                                          Return(hal::Error::NONE)));

            EXPECT_CALL(*composer,
                        getDisplayAttribute(mHwcDisplayId, mActiveConfig, hal::Attribute::HEIGHT,
                                            _))
                    .WillRepeatedly(DoAll(SetArgPointee<3>(mResolution.getHeight()),
                                          Return(hal::Error::NONE)));

            EXPECT_CALL(*composer,
                        getDisplayAttribute(mHwcDisplayId, mActiveConfig,
                                            hal::Attribute::VSYNC_PERIOD, _))
                    .WillRepeatedly(DoAll(SetArgPointee<3>(static_cast<int32_t>(mVsyncPeriod)),
                                          Return(hal::Error::NONE)));

            EXPECT_CALL(*composer,
                        getDisplayAttribute(mHwcDisplayId, mActiveConfig, hal::Attribute::DPI_X, _))
                    .WillRepeatedly(DoAll(SetArgPointee<3>(mDpiX), Return(hal::Error::NONE)));

            EXPECT_CALL(*composer,
                        getDisplayAttribute(mHwcDisplayId, mActiveConfig, hal::Attribute::DPI_Y, _))
                    .WillRepeatedly(DoAll(SetArgPointee<3>(mDpiY), Return(hal::Error::NONE)));

            EXPECT_CALL(*composer,
                        getDisplayAttribute(mHwcDisplayId, mActiveConfig,
                                            hal::Attribute::CONFIG_GROUP, _))
                    .WillRepeatedly(
                            DoAll(SetArgPointee<3>(mConfigGroup), Return(hal::Error::NONE)));

            if (mHwcDisplayType == hal::DisplayType::PHYSICAL) {
                const auto physicalId = PhysicalDisplayId::tryCast(mDisplayId);
                LOG_ALWAYS_FATAL_IF(!physicalId);
                flinger->mutableHwcPhysicalDisplayIdMap().emplace(mHwcDisplayId, *physicalId);
                if (mIsPrimary) {
                    flinger->mutablePrimaryHwcDisplayId() = mHwcDisplayId;
                } else {
                    // If there is an external HWC display, there should always be a primary ID
                    // as well. Set it to some arbitrary value.
                    auto& primaryId = flinger->mutablePrimaryHwcDisplayId();
                    if (!primaryId) primaryId = mHwcDisplayId - 1;
                }
            }
        }

    private:
        const HalDisplayId mDisplayId;
        const hal::DisplayType mHwcDisplayType;
        const bool mIsPrimary;

        hal::HWDisplayId mHwcDisplayId = DEFAULT_HWC_DISPLAY_ID;
        ui::Size mResolution = DEFAULT_RESOLUTION;
        nsecs_t mVsyncPeriod = DEFAULT_VSYNC_PERIOD;
        int32_t mDpiX = DEFAULT_DPI;
        int32_t mDpiY = DEFAULT_DPI;
        int32_t mConfigGroup = DEFAULT_CONFIG_GROUP;
        hal::HWConfigId mActiveConfig = DEFAULT_ACTIVE_CONFIG;
        hal::PowerMode mPowerMode = hal::PowerMode::ON;
        const std::unordered_set<aidl::android::hardware::graphics::composer3::Capability>*
                mCapabilities = nullptr;
    };

    class FakeDisplayDeviceInjector {
    public:
        FakeDisplayDeviceInjector(TestableSurfaceFlinger& flinger,
                                  std::shared_ptr<compositionengine::Display> display,
                                  std::optional<ui::DisplayConnectionType> connectionType,
                                  std::optional<hal::HWDisplayId> hwcDisplayId, bool isPrimary)
              : mFlinger(flinger),
                mCreationArgs(flinger.mFlinger, flinger.mFlinger->getHwComposer(), mDisplayToken,
                              display),
                mConnectionType(connectionType),
                mHwcDisplayId(hwcDisplayId) {
            mCreationArgs.isPrimary = isPrimary;
            mCreationArgs.initialPowerMode = hal::PowerMode::ON;
        }

        sp<IBinder> token() const { return mDisplayToken; }

        auto physicalDisplay() const {
            return ftl::Optional(mCreationArgs.compositionDisplay->getDisplayId())
                    .and_then(&PhysicalDisplayId::tryCast)
                    .and_then(display::getPhysicalDisplay(mFlinger.physicalDisplays()));
        }

        DisplayDeviceState& mutableDrawingDisplayState() {
            return mFlinger.mutableDrawingState().displays.editValueFor(mDisplayToken);
        }

        DisplayDeviceState& mutableCurrentDisplayState() {
            return mFlinger.mutableCurrentState().displays.editValueFor(mDisplayToken);
        }

        const auto& getDrawingDisplayState() {
            return mFlinger.mutableDrawingState().displays.valueFor(mDisplayToken);
        }

        const auto& getCurrentDisplayState() {
            return mFlinger.mutableCurrentState().displays.valueFor(mDisplayToken);
        }

        const sp<DisplayDevice>& mutableDisplayDevice() {
            return mFlinger.mutableDisplays().get(mDisplayToken)->get();
        }

        auto& setDisplayModes(DisplayModes modes, DisplayModeId activeModeId) {
            mDisplayModes = std::move(modes);
            mActiveModeId = activeModeId;
            mCreationArgs.refreshRateSelector = nullptr;
            return *this;
        }

        auto& setRefreshRateSelector(RefreshRateSelectorPtr selectorPtr) {
            mDisplayModes = selectorPtr->displayModes();
            mActiveModeId = selectorPtr->getActiveMode().modePtr->getId();
            mCreationArgs.refreshRateSelector = std::move(selectorPtr);
            return *this;
        }

        auto& setNativeWindow(const sp<ANativeWindow>& nativeWindow) {
            mCreationArgs.nativeWindow = nativeWindow;
            return *this;
        }

        auto& setDisplaySurface(const sp<compositionengine::DisplaySurface>& displaySurface) {
            mCreationArgs.displaySurface = displaySurface;
            return *this;
        }

        auto& setSecure(bool secure) {
            mCreationArgs.isSecure = secure;
            return *this;
        }

        auto& setPowerMode(hal::PowerMode mode) {
            mCreationArgs.initialPowerMode = mode;
            return *this;
        }

        auto& setHwcColorModes(
                const std::unordered_map<ui::ColorMode, std::vector<ui::RenderIntent>>
                        hwcColorModes) {
            mCreationArgs.hwcColorModes = hwcColorModes;
            return *this;
        }

        auto& setHasWideColorGamut(bool hasWideColorGamut) {
            mCreationArgs.hasWideColorGamut = hasWideColorGamut;
            return *this;
        }

        auto& setPhysicalOrientation(ui::Rotation orientation) {
            mCreationArgs.physicalOrientation = orientation;
            return *this;
        }

        // Used to avoid overwriting mocks injected by TestableSurfaceFlinger::setupMockScheduler.
        auto& skipSchedulerRegistration() {
            mSchedulerRegistration = false;
            return *this;
        }

        sp<DisplayDevice> inject() NO_THREAD_SAFETY_ANALYSIS {
            return inject(std::make_unique<mock::VsyncController>(),
                          std::make_shared<mock::VSyncTracker>());
        }

        sp<DisplayDevice> inject(std::unique_ptr<android::scheduler::VsyncController> controller,
                                 std::shared_ptr<android::scheduler::VSyncTracker> tracker)
                NO_THREAD_SAFETY_ANALYSIS {
            const auto displayId = mCreationArgs.compositionDisplay->getDisplayId();
            LOG_ALWAYS_FATAL_IF(!displayId);

            auto& modes = mDisplayModes;
            auto& activeModeId = mActiveModeId;

            DisplayDeviceState state;
            state.isSecure = mCreationArgs.isSecure;

            if (const auto physicalId = PhysicalDisplayId::tryCast(*displayId)) {
                LOG_ALWAYS_FATAL_IF(!mConnectionType);
                LOG_ALWAYS_FATAL_IF(!mHwcDisplayId);

                if (mCreationArgs.isPrimary) {
                    mFlinger.mutableActiveDisplayId() = *physicalId;
                }

                if (!mCreationArgs.refreshRateSelector) {
                    if (modes.empty()) {
                        constexpr DisplayModeId kModeId{0};
                        DisplayModePtr mode =
                                DisplayMode::Builder(FakeHwcDisplayInjector::DEFAULT_ACTIVE_CONFIG)
                                        .setId(kModeId)
                                        .setPhysicalDisplayId(*physicalId)
                                        .setResolution(FakeHwcDisplayInjector::DEFAULT_RESOLUTION)
                                        .setVsyncPeriod(
                                                FakeHwcDisplayInjector::DEFAULT_VSYNC_PERIOD)
                                        .setDpiX(FakeHwcDisplayInjector::DEFAULT_DPI)
                                        .setDpiY(FakeHwcDisplayInjector::DEFAULT_DPI)
                                        .setGroup(FakeHwcDisplayInjector::DEFAULT_CONFIG_GROUP)
                                        .build();

                        modes = ftl::init::map(kModeId, std::move(mode));
                        activeModeId = kModeId;
                    }

                    mCreationArgs.refreshRateSelector =
                            std::make_shared<scheduler::RefreshRateSelector>(modes, activeModeId);
                }

                const auto activeModeOpt = modes.get(activeModeId);
                LOG_ALWAYS_FATAL_IF(!activeModeOpt);

                // Save a copy for use after `modes` is consumed.
                const Fps refreshRate = activeModeOpt->get()->getPeakFps();

                state.physical = {.id = *physicalId,
                                  .hwcDisplayId = *mHwcDisplayId,
                                  .activeMode = activeModeOpt->get()};

                const auto it = mFlinger.mutablePhysicalDisplays()
                                        .emplace_or_replace(*physicalId, mDisplayToken, *physicalId,
                                                            *mConnectionType, std::move(modes),
                                                            ui::ColorModes(), std::nullopt)
                                        .first;

                mFlinger.mutableDisplayModeController()
                        .registerDisplay(*physicalId, it->second.snapshot(),
                                         mCreationArgs.refreshRateSelector);

                mFlinger.mutableDisplayModeController().setActiveMode(*physicalId, activeModeId,
                                                                      refreshRate, refreshRate);

                if (mFlinger.scheduler() && mSchedulerRegistration) {
                    mFlinger.scheduler()->registerDisplay(*physicalId,
                                                          mCreationArgs.refreshRateSelector,
                                                          std::move(controller), std::move(tracker),
                                                          mFlinger.mutableActiveDisplayId());
                }
            }

            sp<DisplayDevice> display = sp<DisplayDevice>::make(mCreationArgs);
            mFlinger.mutableDisplays().emplace_or_replace(mDisplayToken, display);

            mFlinger.mutableCurrentState().displays.add(mDisplayToken, state);
            mFlinger.mutableDrawingState().displays.add(mDisplayToken, state);

            return display;
        }

    private:
        TestableSurfaceFlinger& mFlinger;
        sp<BBinder> mDisplayToken = sp<BBinder>::make();
        DisplayDeviceCreationArgs mCreationArgs;
        DisplayModes mDisplayModes;
        DisplayModeId mActiveModeId;
        bool mSchedulerRegistration = true;
        const std::optional<ui::DisplayConnectionType> mConnectionType;
        const std::optional<hal::HWDisplayId> mHwcDisplayId;
    };

private:
    template <typename T>
    static std::unique_ptr<T> makeMock(bool useNiceMock) {
        return useNiceMock ? std::make_unique<testing::NiceMock<T>>() : std::make_unique<T>();
    }

    template <typename T>
    static std::shared_ptr<T> makeSharedMock(bool useNiceMock) {
        return useNiceMock ? std::make_shared<testing::NiceMock<T>>() : std::make_shared<T>();
    }

    static constexpr VsyncId kVsyncId{123};

    surfaceflinger::test::Factory mFactory;
    sp<SurfaceFlinger> mFlinger;
    scheduler::mock::SchedulerCallback mSchedulerCallback;
    scheduler::mock::NoOpSchedulerCallback mNoOpSchedulerCallback;
    std::unique_ptr<frametimeline::impl::TokenManager> mTokenManager;
    scheduler::TestableScheduler* mScheduler = nullptr;
    Hwc2::mock::PowerAdvisor mPowerAdvisor;
};

} // namespace android<|MERGE_RESOLUTION|>--- conflicted
+++ resolved
@@ -703,10 +703,6 @@
     }
 
     auto& mutableMinAcquiredBuffers() { return SurfaceFlinger::minAcquiredBuffers; }
-<<<<<<< HEAD
-    auto& mutableLayersPendingRemoval() { return mFlinger->mLayersPendingRemoval; }
-=======
->>>>>>> f1512626
     auto& mutableLayerSnapshotBuilder() NO_THREAD_SAFETY_ANALYSIS {
         return mFlinger->mLayerSnapshotBuilder;
     }
