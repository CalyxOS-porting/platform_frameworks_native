/*
 * Copyright (C) 2007 The Android Open Source Project
 *
 * Licensed under the Apache License, Version 2.0 (the "License");
 * you may not use this file except in compliance with the License.
 * You may obtain a copy of the License at
 *
 *      http://www.apache.org/licenses/LICENSE-2.0
 *
 * distributed under the License is distributed on an "AS IS" BASIS,
 * WITHOUT WARRANTIES OR CONDITIONS OF ANY KIND, either express or implied.
 * See the License for the specific language governing permissions and
 * limitations under the License.
 */

#pragma once

#include <sys/types.h>

/*
 * NOTE: Make sure this file doesn't include  anything from <gl/ > or <gl2/ >
 */

#include <android-base/stringprintf.h>
#include <android-base/strings.h>
#include <android-base/thread_annotations.h>
#include <android/gui/ActivePicture.h>
#include <android/gui/BnSurfaceComposer.h>
#include <android/gui/DisplayStatInfo.h>
#include <android/gui/DisplayState.h>
#include <android/gui/IActivePictureListener.h>
#include <android/gui/IJankListener.h>
#include <android/gui/ISurfaceComposerClient.h>
#include <common/trace.h>
#include <cutils/atomic.h>
#include <cutils/compiler.h>
#include <ftl/algorithm.h>
#include <ftl/future.h>
#include <ftl/non_null.h>
#include <gui/BufferQueue.h>
#include <gui/CompositorTiming.h>
#include <gui/FrameTimestamps.h>
#include <gui/ISurfaceComposer.h>
#include <gui/ITransactionCompletedListener.h>
#include <gui/LayerState.h>
#include <layerproto/LayerProtoHeader.h>
#include <math/mat4.h>
#include <renderengine/LayerSettings.h>
#include <serviceutils/PriorityDumper.h>
#include <system/graphics.h>
#include <ui/DisplayMap.h>
#include <ui/FenceTime.h>
#include <ui/PixelFormat.h>
#include <ui/Size.h>
#include <utils/Errors.h>
#include <utils/KeyedVector.h>
#include <utils/RefBase.h>
#include <utils/SortedVector.h>
#include <utils/threads.h>

#include <compositionengine/OutputColorSetting.h>
#include <compositionengine/impl/OutputCompositionState.h>
#include <scheduler/Fps.h>
#include <scheduler/PresentLatencyTracker.h>
#include <scheduler/Time.h>
#include <scheduler/TransactionSchedule.h>
#include <scheduler/interface/CompositionCoverage.h>
#include <scheduler/interface/ICompositor.h>
#include <ui/FenceResult.h>

#include <common/FlagManager.h>
#include "ActivePictureTracker.h"
#include "Display/DisplayModeController.h"
#include "Display/PhysicalDisplay.h"
#include "Display/VirtualDisplaySnapshot.h"
#include "DisplayDevice.h"
#include "DisplayHardware/HWC2.h"
#include "DisplayHardware/HWComposer.h"
#include "DisplayIdGenerator.h"
#include "Effects/Daltonizer.h"
#include "FrontEnd/DisplayInfo.h"
#include "FrontEnd/LayerCreationArgs.h"
#include "FrontEnd/LayerLifecycleManager.h"
#include "FrontEnd/LayerSnapshot.h"
#include "FrontEnd/LayerSnapshotBuilder.h"
#include "FrontEnd/TransactionHandler.h"
#include "LayerVector.h"
#include "MutexUtils.h"
#include "PowerAdvisor/PowerAdvisor.h"
#include "QueuedTransactionState.h"
#include "Scheduler/ISchedulerCallback.h"
#include "Scheduler/RefreshRateSelector.h"
#include "Scheduler/Scheduler.h"
#include "SurfaceFlingerFactory.h"
#include "ThreadContext.h"
#include "Tracing/LayerTracing.h"
#include "Tracing/TransactionTracing.h"
#include "TransactionCallbackInvoker.h"
#include "Utils/OnceFuture.h"

#include <algorithm>
#include <atomic>
#include <cstdint>
#include <functional>
#include <memory>
#include <mutex>
#include <optional>
#include <string>
#include <thread>
#include <type_traits>
#include <unordered_map>
#include <unordered_set>
#include <utility>
#include <vector>

#include <aidl/android/hardware/graphics/common/DisplayDecorationSupport.h>
#include <aidl/android/hardware/graphics/common/DisplayHotplugEvent.h>
#include <aidl/android/hardware/graphics/composer3/RefreshRateChangedDebugData.h>
#include "Client.h"

using namespace android::surfaceflinger;

namespace android {

class EventThread;
class FlagManager;
class FpsReporter;
class TunnelModeEnabledReporter;
class HdrLayerInfoReporter;
class IGraphicBufferProducer;
class Layer;
class MessageBase;
class RefreshRateOverlay;
class RegionSamplingThread;
class TimeStats;
class FrameTracer;
class ScreenCapturer;
class WindowInfosListenerInvoker;

using ::aidl::android::hardware::drm::HdcpLevels;
using ::aidl::android::hardware::graphics::common::DisplayHotplugEvent;
using ::aidl::android::hardware::graphics::composer3::RefreshRateChangedDebugData;
using frontend::TransactionHandler;
using gui::CaptureArgs;
using gui::DisplayCaptureArgs;
using gui::IRegionSamplingListener;
using gui::LayerCaptureArgs;
using gui::ScreenCaptureResults;

namespace frametimeline {
class FrameTimeline;
}

namespace os {
    class IInputFlinger;
}

namespace compositionengine {
class DisplaySurface;
class OutputLayer;

struct CompositionRefreshArgs;
class DisplayCreationArgsBuilder;
} // namespace compositionengine

namespace renderengine {
class RenderEngine;
} // namespace renderengine

enum {
    eTransactionNeeded = 0x01,
    eTraversalNeeded = 0x02,
    eDisplayTransactionNeeded = 0x04,
    eTransformHintUpdateNeeded = 0x08,
    eTransactionFlushNeeded = 0x10,
    eInputInfoUpdateNeeded = 0x20,
    eTransactionMask = 0x3f,
};

// Latch Unsignaled buffer behaviours
enum class LatchUnsignaledConfig {
    // All buffers are latched signaled.
    Disabled,

    // Latch unsignaled is permitted when a single layer is updated in a frame,
    // and the update includes just a buffer update (i.e. no sync transactions
    // or geometry changes).
    // Latch unsignaled is also only permitted when a single transaction is ready
    // to be applied. If we pass an unsignaled fence to HWC, HWC might miss presenting
    // the frame if the fence does not fire in time. If we apply another transaction,
    // we may penalize the other transaction unfairly.
    AutoSingleLayer,

    // All buffers are latched unsignaled. This behaviour is discouraged as it
    // can break sync transactions, stall the display and cause undesired side effects.
    // This is equivalent to ignoring the acquire fence when applying transactions.
    Always,
};

using DisplayColorSetting = compositionengine::OutputColorSetting;

class SurfaceFlinger : public BnSurfaceComposer,
                       public PriorityDumper,
                       private IBinder::DeathRecipient,
                       private HWC2::ComposerCallback,
                       private ICompositor,
                       private scheduler::ISchedulerCallback,
                       private compositionengine::ICEPowerCallback {
public:
    struct SkipInitializationTag {};

    SurfaceFlinger(surfaceflinger::Factory&, SkipInitializationTag) ANDROID_API;
    explicit SurfaceFlinger(surfaceflinger::Factory&) ANDROID_API;

    // Set scheduling policy and attributes of main thread.
    static void setSchedFifo(bool enabled, const char* whence);
    static void setSchedAttr(bool enabled, const char* whence);

    static char const* getServiceName() ANDROID_API { return "SurfaceFlinger"; }

    // If fences from sync Framework are supported.
    static bool hasSyncFramework;

    // The offset in nanoseconds to use when VsyncController timestamps present fence
    // signaling time.
    static int64_t dispSyncPresentTimeOffset;

    // Some hardware can do RGB->YUV conversion more efficiently in hardware
    // controlled by HWC than in hardware controlled by the video encoder.
    // This instruct VirtualDisplaySurface to use HWC for such conversion on
    // GL composition.
    static bool useHwcForRgbToYuv;

    // Controls the number of buffers SurfaceFlinger will allocate for use in
    // FramebufferSurface
    static int64_t maxFrameBufferAcquiredBuffers;

    // Controls the minimum acquired buffers SurfaceFlinger will suggest via
    // ISurfaceComposer.getMaxAcquiredBufferCount().
    static int64_t minAcquiredBuffers;

    // Controls the maximum acquired buffers SurfaceFlinger will suggest via
    // ISurfaceComposer.getMaxAcquiredBufferCount().
    // Value is set through ro.surface_flinger.max_acquired_buffers.
    static std::optional<int64_t> maxAcquiredBuffersOpt;

    // Controls the maximum width and height in pixels that the graphics pipeline can support for
    // GPU fallback composition. For example, 8k devices with 4k GPUs, or 4k devices with 2k GPUs.
    static uint32_t maxGraphicsWidth;
    static uint32_t maxGraphicsHeight;

    static bool useContextPriority;

    // The data space and pixel format that SurfaceFlinger expects hardware composer
    // to composite efficiently. Meaning under most scenarios, hardware composer
    // will accept layers with the data space and pixel format.
    static ui::Dataspace defaultCompositionDataspace;
    static ui::PixelFormat defaultCompositionPixelFormat;

    // The data space and pixel format that SurfaceFlinger expects hardware composer
    // to composite efficiently for wide color gamut surfaces. Meaning under most scenarios,
    // hardware composer will accept layers with the data space and pixel format.
    static ui::Dataspace wideColorGamutCompositionDataspace;
    static ui::PixelFormat wideColorGamutCompositionPixelFormat;

    static constexpr SkipInitializationTag SkipInitialization;

    static LatchUnsignaledConfig enableLatchUnsignaledConfig;

    // must be called before clients can connect
    void init() ANDROID_API;

    // starts SurfaceFlinger main loop in the current thread
    void run() ANDROID_API;

    // Indicates frame activity, i.e. whether commit and/or composite is taking place.
    enum class FrameHint { kNone, kActive };

    // Schedule commit of transactions on the main thread ahead of the next VSYNC.
    void scheduleCommit(FrameHint, Duration workDurationSlack = Duration::fromNs(0));
    // As above, but also force composite regardless if transactions were committed.
    void scheduleComposite(FrameHint);
    // As above, but also force dirty geometry to repaint.
    void scheduleRepaint();
    // Schedule sampling independently from commit or composite.
    void scheduleSample();

    surfaceflinger::Factory& getFactory() { return mFactory; }

    // The CompositionEngine encapsulates all composition related interfaces and actions.
    compositionengine::CompositionEngine& getCompositionEngine() const;

    renderengine::RenderEngine& getRenderEngine() const;

    void onLayerFirstRef(Layer*);
    void onLayerDestroyed(Layer*);
    void onLayerUpdate();

    // Called when all clients have released all their references to
    // this layer. The layer may still be kept alive by its parents but
    // the client can no longer modify this layer directly.
    void onHandleDestroyed(sp<Layer>& layer, uint32_t layerId);

    TransactionCallbackInvoker& getTransactionCallbackInvoker() {
        return mTransactionCallbackInvoker;
    }

    // If set, disables reusing client composition buffers. This can be set by
    // debug.sf.disable_client_composition_cache
    bool mDisableClientCompositionCache = false;

    // Disables expensive rendering for all displays
    // This is scheduled on the main thread
    void disableExpensiveRendering();

    // If set, composition engine tries to predict the composition strategy provided by HWC
    // based on the previous frame. If the strategy can be predicted, gpu composition will
    // run parallel to the hwc validateDisplay call and re-run if the predition is incorrect.
    bool mPredictCompositionStrategy = false;

    // If true, then any layer with a SMPTE 170M transfer function is decoded using the sRGB
    // transfer instead. This is mainly to preserve legacy behavior, where implementations treated
    // SMPTE 170M as sRGB prior to color management being implemented, and now implementations rely
    // on this behavior to increase contrast for some media sources.
    bool mTreat170mAsSrgb = false;

    // If true, then screenshots with an enhanced render intent will dim in gamma space.
    // The purpose is to ensure that screenshots appear correct during system animations for devices
    // that require that dimming must occur in gamma space.
    bool mDimInGammaSpaceForEnhancedScreenshots = false;

    // Allows to ignore physical orientation provided through hwc API in favour of
    // 'ro.surface_flinger.primary_display_orientation'.
    // TODO(b/246793311): Clean up a temporary property
    bool mIgnoreHwcPhysicalDisplayOrientation = false;

    void forceFutureUpdate(int delayInMs);
    const DisplayDevice* getDisplayFromLayerStack(ui::LayerStack)
            REQUIRES(mStateLock, kMainThreadContext);

    // TODO (b/259407931): Remove.
    // TODO (b/281857977): This should be annotated with REQUIRES(kMainThreadContext), but this
    // would require thread safety annotations throughout the frontend (in particular Layer and
    // LayerFE).
    static ui::Transform::RotationFlags getActiveDisplayRotationFlags() {
        return sActiveDisplayRotationFlags;
    }

protected:
    // We're reference counted, never destroy SurfaceFlinger directly
    virtual ~SurfaceFlinger();

    virtual std::shared_ptr<renderengine::ExternalTexture> getExternalTextureFromBufferData(
            BufferData& bufferData, const char* layerName, uint64_t transactionId);

    // Returns true if any display matches a `bool(const DisplayDevice&)` predicate.
    template <typename Predicate>
    bool hasDisplay(Predicate p) const REQUIRES(mStateLock) {
        return static_cast<bool>(findDisplay(p));
    }

    bool exceedsMaxRenderTargetSize(uint32_t width, uint32_t height) const {
        return width > mMaxRenderTargetSize || height > mMaxRenderTargetSize;
    }

private:
    friend class BufferLayer;
    friend class Client;
    friend class FpsReporter;
    friend class TunnelModeEnabledReporter;
    friend class Layer;
    friend class RefreshRateOverlay;
    friend class RegionSamplingThread;
    friend class SurfaceComposerAIDL;

    // For unit tests
    friend class TestableSurfaceFlinger;
    friend class TransactionApplicationTest;
    friend class TunnelModeEnabledReporterTest;

    using TransactionSchedule = scheduler::TransactionSchedule;
    using GetLayerSnapshotsFunction = std::function<std::vector<std::pair<Layer*, sp<LayerFE>>>()>;
    using DumpArgs = Vector<String16>;
    using Dumper = std::function<void(const DumpArgs&, bool asProto, std::string&)>;

    class State {
    public:
        explicit State(LayerVector::StateSet set) : stateSet(set) {}
        State& operator=(const State& other) {
            // We explicitly don't copy stateSet so that, e.g., mDrawingState
            // always uses the Drawing StateSet.
            displays = other.displays;
            colorMatrixChanged = other.colorMatrixChanged;
            if (colorMatrixChanged) {
                colorMatrix = other.colorMatrix;
            }
            globalShadowSettings = other.globalShadowSettings;

            return *this;
        }

        const LayerVector::StateSet stateSet = LayerVector::StateSet::Invalid;

        // TODO(b/241285876): Replace deprecated DefaultKeyedVector with ftl::SmallMap.
        DefaultKeyedVector<wp<IBinder>, DisplayDeviceState> displays;

        std::optional<size_t> getDisplayIndex(PhysicalDisplayId displayId) const {
            for (size_t i = 0; i < displays.size(); i++) {
                const auto& state = displays.valueAt(i);
                if (state.physical && state.physical->id == displayId) {
                    return i;
                }
            }

            return {};
        }

        bool colorMatrixChanged = true;
        mat4 colorMatrix;

        ShadowSettings globalShadowSettings;
    };

    // Keeps track of pending buffers per layer handle in the transaction queue or current/drawing
    // state before the buffers are latched. The layer owns the atomic counters and decrements the
    // count in the main thread when dropping or latching a buffer.
    //
    // The binder threads increment the same counter when a new transaction containing a buffer is
    // added to the transaction queue. The map is updated with the layer handle lifecycle updates.
    // This is done to avoid lock contention with the main thread.
    class BufferCountTracker {
    public:
        void increment(uint32_t layerId) {
            std::lock_guard<std::mutex> lock(mLock);
            auto it = mCounterByLayerId.find(layerId);
            if (it != mCounterByLayerId.end()) {
                auto [name, pendingBuffers] = it->second;
                int32_t count = ++(*pendingBuffers);
                SFTRACE_INT(name.c_str(), count);
            } else {
                ALOGW("Layer ID not found! %d", layerId);
            }
        }

        void add(uint32_t layerId, const std::string& name, std::atomic<int32_t>* counter) {
            std::lock_guard<std::mutex> lock(mLock);
            mCounterByLayerId[layerId] = std::make_pair(name, counter);
        }

        void remove(uint32_t layerId) {
            std::lock_guard<std::mutex> lock(mLock);
            mCounterByLayerId.erase(layerId);
        }

    private:
        std::mutex mLock;
        std::unordered_map<uint32_t, std::pair<std::string, std::atomic<int32_t>*>>
                mCounterByLayerId GUARDED_BY(mLock);
    };

    enum class BootStage {
        BOOTLOADER,
        BOOTANIMATION,
        FINISHED,
    };

    template <typename F, std::enable_if_t<!std::is_member_function_pointer_v<F>>* = nullptr>
    static Dumper dumper(F&& dump) {
        using namespace std::placeholders;
        return std::bind(std::forward<F>(dump), _3);
    }

    Dumper lockedDumper(Dumper dump) {
        return [this, dump](const DumpArgs& args, bool asProto, std::string& result) -> void {
            TimedLock lock(mStateLock, s2ns(1), __func__);
            if (!lock.locked()) {
                base::StringAppendF(&result, "Dumping without lock after timeout: %s (%d)\n",
                                    strerror(-lock.status), lock.status);
            }
            dump(args, asProto, result);
        };
    }

    template <typename F, std::enable_if_t<std::is_member_function_pointer_v<F>>* = nullptr>
    Dumper dumper(F dump) {
        using namespace std::placeholders;
        return lockedDumper(std::bind(dump, this, _3));
    }

    template <typename F>
    Dumper argsDumper(F dump) {
        using namespace std::placeholders;
        return lockedDumper(std::bind(dump, this, _1, _3));
    }

    template <typename F>
    Dumper protoDumper(F dump) {
        using namespace std::placeholders;
        return lockedDumper(std::bind(dump, this, _1, _2, _3));
    }

    Dumper mainThreadDumperImpl(Dumper dumper) {
        return [this, dumper](const DumpArgs& args, bool asProto, std::string& result) -> void {
            mScheduler
                    ->schedule(
                            [&args, asProto, &result, dumper]() FTL_FAKE_GUARD(kMainThreadContext)
                                    FTL_FAKE_GUARD(mStateLock) { dumper(args, asProto, result); })
                    .get();
        };
    }

    template <typename F, std::enable_if_t<std::is_member_function_pointer_v<F>>* = nullptr>
    Dumper mainThreadDumper(F dump) {
        using namespace std::placeholders;
        return mainThreadDumperImpl(std::bind(dump, this, _3));
    }

    template <typename F, std::enable_if_t<std::is_member_function_pointer_v<F>>* = nullptr>
    Dumper argsMainThreadDumper(F dump) {
        using namespace std::placeholders;
        return mainThreadDumperImpl(std::bind(dump, this, _1, _3));
    }

    // Maximum allowed number of display frames that can be set through backdoor
    static const int MAX_ALLOWED_DISPLAY_FRAMES = 2048;

    static const size_t MAX_LAYERS = 4096;

    static bool callingThreadHasUnscopedSurfaceFlingerAccess(bool usePermissionCache = true)
            EXCLUDES(mStateLock);

    // IBinder overrides:
    status_t onTransact(uint32_t code, const Parcel& data, Parcel* reply, uint32_t flags) override;
    status_t dump(int fd, const Vector<String16>& args) override { return priorityDump(fd, args); }

    // ISurfaceComposer implementation:
    sp<IBinder> createVirtualDisplay(const std::string& displayName, bool isSecure,
                                     gui::ISurfaceComposer::OptimizationPolicy optimizationPolicy,
                                     const std::string& uniqueId,
                                     float requestedRefreshRate = 0.0f);
    status_t destroyVirtualDisplay(const sp<IBinder>& displayToken);
    std::vector<PhysicalDisplayId> getPhysicalDisplayIds() const EXCLUDES(mStateLock) {
        Mutex::Autolock lock(mStateLock);
        return getPhysicalDisplayIdsLocked();
    }

    sp<IBinder> getPhysicalDisplayToken(PhysicalDisplayId displayId) const;
    status_t setTransactionState(TransactionState&&) override;
    void bootFinished();
    status_t getSupportedFrameTimestamps(std::vector<FrameEvent>* outSupported) const;
    sp<IDisplayEventConnection> createDisplayEventConnection(
            gui::ISurfaceComposer::VsyncSource vsyncSource =
                    gui::ISurfaceComposer::VsyncSource::eVsyncSourceApp,
            EventRegistrationFlags eventRegistration = {},
            const sp<IBinder>& layerHandle = nullptr);

    void captureDisplay(const DisplayCaptureArgs&, const sp<IScreenCaptureListener>&);
    void captureDisplay(DisplayId, const CaptureArgs&, const sp<IScreenCaptureListener>&);
    ScreenCaptureResults captureLayersSync(const LayerCaptureArgs&);
    void captureLayers(const LayerCaptureArgs&, const sp<IScreenCaptureListener>&);

    status_t getDisplayStats(const sp<IBinder>& displayToken, DisplayStatInfo* stats);
    status_t getDisplayState(const sp<IBinder>& displayToken, ui::DisplayState*)
            EXCLUDES(mStateLock);
    status_t getStaticDisplayInfo(int64_t displayId, ui::StaticDisplayInfo*) EXCLUDES(mStateLock);
    status_t getDynamicDisplayInfoFromId(int64_t displayId, ui::DynamicDisplayInfo*)
            EXCLUDES(mStateLock);
    status_t getDynamicDisplayInfoFromToken(const sp<IBinder>& displayToken,
                                            ui::DynamicDisplayInfo*) EXCLUDES(mStateLock);
    void getDynamicDisplayInfoInternal(ui::DynamicDisplayInfo*&, const sp<DisplayDevice>&,
                                       const display::DisplaySnapshot&);
    status_t getDisplayNativePrimaries(const sp<IBinder>& displayToken, ui::DisplayPrimaries&);
    status_t setActiveColorMode(const sp<IBinder>& displayToken, ui::ColorMode colorMode);
    status_t getBootDisplayModeSupport(bool* outSupport) const;
    status_t setBootDisplayMode(const sp<display::DisplayToken>&, DisplayModeId);
    status_t getOverlaySupport(gui::OverlayProperties* outProperties) const;
    status_t clearBootDisplayMode(const sp<IBinder>& displayToken);
    status_t getHdrConversionCapabilities(
            std::vector<gui::HdrConversionCapability>* hdrConversionCapaabilities) const;
    status_t setHdrConversionStrategy(const gui::HdrConversionStrategy& hdrConversionStrategy,
                                      int32_t*);
    status_t getHdrOutputConversionSupport(bool* outSupport) const;
    void setAutoLowLatencyMode(const sp<IBinder>& displayToken, bool on);
    void setGameContentType(const sp<IBinder>& displayToken, bool on);
    status_t getMaxLayerPictureProfiles(const sp<IBinder>& displayToken, int32_t* outMaxProfiles);
    void setPowerMode(const sp<IBinder>& displayToken, int mode);
    status_t overrideHdrTypes(const sp<IBinder>& displayToken,
                              const std::vector<ui::Hdr>& hdrTypes);
    status_t onPullAtom(const int32_t atomId, std::vector<uint8_t>* pulledData, bool* success);
    status_t getCompositionPreference(ui::Dataspace* outDataspace, ui::PixelFormat* outPixelFormat,
                                      ui::Dataspace* outWideColorGamutDataspace,
                                      ui::PixelFormat* outWideColorGamutPixelFormat) const;
    status_t getDisplayedContentSamplingAttributes(const sp<IBinder>& displayToken,
                                                   ui::PixelFormat* outFormat,
                                                   ui::Dataspace* outDataspace,
                                                   uint8_t* outComponentMask) const;
    status_t setDisplayContentSamplingEnabled(const sp<IBinder>& displayToken, bool enable,
                                              uint8_t componentMask, uint64_t maxFrames);
    status_t getDisplayedContentSample(const sp<IBinder>& displayToken, uint64_t maxFrames,
                                       uint64_t timestamp, DisplayedFrameStats* outStats) const;
    status_t getProtectedContentSupport(bool* outSupported) const;
    status_t isWideColorDisplay(const sp<IBinder>& displayToken, bool* outIsWideColorDisplay) const;
    status_t addRegionSamplingListener(const Rect& samplingArea, const sp<IBinder>& stopLayerHandle,
                                       const sp<IRegionSamplingListener>& listener);
    status_t removeRegionSamplingListener(const sp<IRegionSamplingListener>& listener);
    status_t addFpsListener(int32_t taskId, const sp<gui::IFpsListener>& listener);
    status_t removeFpsListener(const sp<gui::IFpsListener>& listener);
    status_t addTunnelModeEnabledListener(const sp<gui::ITunnelModeEnabledListener>& listener);
    status_t removeTunnelModeEnabledListener(const sp<gui::ITunnelModeEnabledListener>& listener);
    status_t setDesiredDisplayModeSpecs(const sp<IBinder>& displayToken,
                                        const gui::DisplayModeSpecs&);
    status_t getDesiredDisplayModeSpecs(const sp<IBinder>& displayToken, gui::DisplayModeSpecs*);
    status_t getDisplayBrightnessSupport(const sp<IBinder>& displayToken, bool* outSupport) const;
    status_t setDisplayBrightness(const sp<IBinder>& displayToken,
                                  const gui::DisplayBrightness& brightness);
    status_t addHdrLayerInfoListener(const sp<IBinder>& displayToken,
                                     const sp<gui::IHdrLayerInfoListener>& listener);
    status_t removeHdrLayerInfoListener(const sp<IBinder>& displayToken,
                                        const sp<gui::IHdrLayerInfoListener>& listener);
    status_t notifyPowerBoost(int32_t boostId);
    status_t setGlobalShadowSettings(const half4& ambientColor, const half4& spotColor,
                                     float lightPosY, float lightPosZ, float lightRadius);
    status_t getDisplayDecorationSupport(
            const sp<IBinder>& displayToken,
            std::optional<aidl::android::hardware::graphics::common::DisplayDecorationSupport>*
                    outSupport) const;
    status_t setFrameRate(const sp<IGraphicBufferProducer>& surface, float frameRate,
                          int8_t compatibility, int8_t changeFrameRateStrategy);

    status_t setFrameTimelineInfo(const sp<IGraphicBufferProducer>& surface,
                                  const gui::FrameTimelineInfo& frameTimelineInfo);

    status_t setGameModeFrameRateOverride(uid_t uid, float frameRate);

    status_t setGameDefaultFrameRateOverride(uid_t uid, float frameRate);

    status_t updateSmallAreaDetection(std::vector<std::pair<int32_t, float>>& uidThresholdMappings);

    status_t setSmallAreaDetectionThreshold(int32_t appId, float threshold);

    int getGpuContextPriority();

    status_t getMaxAcquiredBufferCount(int* buffers) const;

    status_t addWindowInfosListener(const sp<gui::IWindowInfosListener>& windowInfosListener,
                                    gui::WindowInfosListenerInfo* outResult);
    status_t removeWindowInfosListener(
            const sp<gui::IWindowInfosListener>& windowInfosListener) const;

    status_t getStalledTransactionInfo(
            int pid, std::optional<TransactionHandler::StalledTransactionInfo>& result);

    void updateHdcpLevels(hal::HWDisplayId hwcDisplayId, int32_t connectedLevel, int32_t maxLevel);

    void addActivePictureListener(const sp<gui::IActivePictureListener>& listener);

    void removeActivePictureListener(const sp<gui::IActivePictureListener>& listener);

    // IBinder::DeathRecipient overrides:
    void binderDied(const wp<IBinder>& who) override;

    // HWC2::ComposerCallback overrides:
    void onComposerHalVsync(hal::HWDisplayId, nsecs_t timestamp,
                            std::optional<hal::VsyncPeriodNanos>) override;
    void onComposerHalHotplugEvent(hal::HWDisplayId, DisplayHotplugEvent) override;
    void onComposerHalRefresh(hal::HWDisplayId) override;
    void onComposerHalVsyncPeriodTimingChanged(hal::HWDisplayId,
                                               const hal::VsyncPeriodChangeTimeline&) override;
    void onComposerHalSeamlessPossible(hal::HWDisplayId) override;
    void onComposerHalVsyncIdle(hal::HWDisplayId) override;
    void onRefreshRateChangedDebug(const RefreshRateChangedDebugData&) override;
    void onComposerHalHdcpLevelsChanged(hal::HWDisplayId, const HdcpLevels& levels) override;

    // ICompositor overrides:
    void configure() override REQUIRES(kMainThreadContext);
    bool commit(PhysicalDisplayId pacesetterId, const scheduler::FrameTargets&) override
            REQUIRES(kMainThreadContext);
    CompositeResultsPerDisplay composite(PhysicalDisplayId pacesetterId,
                                         const scheduler::FrameTargeters&) override
            REQUIRES(kMainThreadContext);

    void sample() override;

    // ISchedulerCallback overrides:
    void requestHardwareVsync(PhysicalDisplayId, bool) override;
    void requestDisplayModes(std::vector<display::DisplayModeRequest>) override;
    void kernelTimerChanged(bool expired) override;
    void onChoreographerAttached() override;
    void onExpectedPresentTimePosted(TimePoint expectedPresentTime, ftl::NonNull<DisplayModePtr>,
                                     Fps renderRate) override;
    void onCommitNotComposited() override
            REQUIRES(kMainThreadContext);
    void vrrDisplayIdle(bool idle) override;

    // ICEPowerCallback overrides:
    void notifyCpuLoadUp() override;

    using KernelIdleTimerController = scheduler::RefreshRateSelector::KernelIdleTimerController;

    // Get the controller and timeout that will help decide how the kernel idle timer will be
    // configured and what value to use as the timeout.
    std::pair<std::optional<KernelIdleTimerController>, std::chrono::milliseconds>
            getKernelIdleTimerProperties(PhysicalDisplayId) REQUIRES(mStateLock);

    // Show spinner with refresh rate overlay
    bool mRefreshRateOverlaySpinner = false;
    // Show render rate with refresh rate overlay
    bool mRefreshRateOverlayRenderRate = false;
    // Show render rate overlay offseted to the middle of the screen (e.g. for circular displays)
    bool mRefreshRateOverlayShowInMiddle = false;
    // Show hdr sdr ratio overlay
    bool mHdrSdrRatioOverlay = false;

    void setDesiredMode(display::DisplayModeRequest&&) REQUIRES(mStateLock);

    status_t setActiveModeFromBackdoor(const sp<display::DisplayToken>&, DisplayModeId, Fps minFps,
                                       Fps maxFps);

    void initiateDisplayModeChanges() REQUIRES(kMainThreadContext) REQUIRES(mStateLock);

    // Returns whether the commit stage should proceed. The return value is ignored when finalizing
    // immediate mode changes, which happen toward the end of the commit stage.
    // TODO: b/355427258 - Remove the return value once the `synced_resolution_switch` flag is live.
    bool finalizeDisplayModeChange(PhysicalDisplayId) REQUIRES(kMainThreadContext)
            REQUIRES(mStateLock);

    void dropModeRequest(PhysicalDisplayId) REQUIRES(kMainThreadContext);
    void applyActiveMode(PhysicalDisplayId) REQUIRES(kMainThreadContext);

    // Called on the main thread in response to setPowerMode()
    void setPhysicalDisplayPowerMode(const sp<DisplayDevice>& display, hal::PowerMode mode)
            REQUIRES(mStateLock, kMainThreadContext);
    void setVirtualDisplayPowerMode(const sp<DisplayDevice>& display, hal::PowerMode mode)
            REQUIRES(mStateLock, kMainThreadContext);

    // Returns whether to optimize globally for performance instead of power.
    bool shouldOptimizeForPerformance() REQUIRES(mStateLock);

    // Turns on power optimizations, for example when there are no displays to be optimized for
    // performance.
    static void enablePowerOptimizations(const char* whence);

    // Turns off power optimizations.
    static void disablePowerOptimizations(const char* whence);

    // Enables or disables power optimizations depending on whether there are displays that should
    // be optimized for performance.
    void applyOptimizationPolicy(const char* whence) REQUIRES(mStateLock);

    // Returns the preferred mode for PhysicalDisplayId if the Scheduler has selected one for that
    // display. Falls back to the display's defaultModeId otherwise.
    ftl::Optional<scheduler::FrameRateMode> getPreferredDisplayMode(
            PhysicalDisplayId, DisplayModeId defaultModeId) const REQUIRES(mStateLock);

    status_t setDesiredDisplayModeSpecsInternal(
            const sp<DisplayDevice>&, const scheduler::RefreshRateSelector::PolicyVariant&)
            EXCLUDES(mStateLock) REQUIRES(kMainThreadContext);

    // TODO(b/241285191): Look up RefreshRateSelector on Scheduler to remove redundant parameter.
    status_t applyRefreshRateSelectorPolicy(PhysicalDisplayId,
                                            const scheduler::RefreshRateSelector&)
            REQUIRES(mStateLock, kMainThreadContext);

    void commitTransactions() REQUIRES(kMainThreadContext, mStateLock);
    void commitTransactionsLocked(uint32_t transactionFlags)
            REQUIRES(mStateLock, kMainThreadContext);
    void doCommitTransactions() REQUIRES(mStateLock);

    std::vector<std::pair<Layer*, LayerFE*>> moveSnapshotsToCompositionArgs(
            compositionengine::CompositionRefreshArgs& refreshArgs, bool cursorOnly)
            REQUIRES(kMainThreadContext);
    void moveSnapshotsFromCompositionArgs(compositionengine::CompositionRefreshArgs& refreshArgs,
                                          const std::vector<std::pair<Layer*, LayerFE*>>& layers)
            REQUIRES(kMainThreadContext);
    // Return true if we must composite this frame
    bool updateLayerSnapshots(VsyncId vsyncId, nsecs_t frameTimeNs, bool transactionsFlushed,
                              bool& out) REQUIRES(kMainThreadContext);
    void updateLayerHistory(nsecs_t now) REQUIRES(kMainThreadContext);

    void updateInputFlinger(VsyncId vsyncId, TimePoint frameTime) REQUIRES(kMainThreadContext);
    void persistDisplayBrightness(bool needsComposite) REQUIRES(kMainThreadContext);
    void buildWindowInfos(std::vector<gui::WindowInfo>& outWindowInfos,
                          std::vector<gui::DisplayInfo>& outDisplayInfos)
            REQUIRES(kMainThreadContext);
    void commitInputWindowCommands() REQUIRES(mStateLock);
    void updateCursorAsync() REQUIRES(kMainThreadContext);

    void initScheduler(const sp<const DisplayDevice>&) REQUIRES(kMainThreadContext, mStateLock);

    /*
     * Transactions
     */
    bool applyTransactionState(const FrameTimelineInfo& info,
                               std::vector<ResolvedComposerState>& state,
                               std::span<DisplayState> displays, uint32_t flags,
                               const InputWindowCommands& inputWindowCommands,
                               const int64_t desiredPresentTime, bool isAutoTimestamp,
                               const std::vector<uint64_t>& uncacheBufferIds,
                               const int64_t postTime, bool hasListenerCallbacks,
                               const std::vector<ListenerCallbacks>& listenerCallbacks,
                               int originPid, int originUid, uint64_t transactionId)
            REQUIRES(mStateLock, kMainThreadContext);
    // Flush pending transactions that were presented after desiredPresentTime.
    // For test only
    bool flushTransactionQueues() REQUIRES(kMainThreadContext);

    bool applyTransactions(std::vector<QueuedTransactionState>&) REQUIRES(kMainThreadContext);
    bool applyAndCommitDisplayTransactionStatesLocked(
            std::vector<QueuedTransactionState>& transactions)
            REQUIRES(kMainThreadContext, mStateLock);

    // Returns true if there is at least one transaction that needs to be flushed
    bool transactionFlushNeeded() REQUIRES(kMainThreadContext);
    void addTransactionReadyFilters() REQUIRES(kMainThreadContext);
    TransactionHandler::TransactionReadiness transactionReadyTimelineCheck(
            const TransactionHandler::TransactionFlushState& flushState)
            REQUIRES(kMainThreadContext);
    TransactionHandler::TransactionReadiness transactionReadyBufferCheck(
            const TransactionHandler::TransactionFlushState& flushState)
            REQUIRES(kMainThreadContext);

    uint32_t updateLayerCallbacksAndStats(const FrameTimelineInfo&, ResolvedComposerState&,
                                          int64_t desiredPresentTime, bool isAutoTimestamp,
                                          int64_t postTime, uint64_t transactionId)
            REQUIRES(mStateLock, kMainThreadContext);
    uint32_t getTransactionFlags() const;

    // Sets the masked bits, and schedules a commit if needed.
    void setTransactionFlags(uint32_t mask, TransactionSchedule = TransactionSchedule::Late,
                             const sp<IBinder>& applyToken = nullptr,
                             FrameHint = FrameHint::kActive);

    // Clears and returns the masked bits.
    uint32_t clearTransactionFlags(uint32_t mask);

    static LatchUnsignaledConfig getLatchUnsignaledConfig();
    bool shouldLatchUnsignaled(const layer_state_t&, size_t numStates, bool firstTransaction) const;
    bool applyTransactionsLocked(std::vector<QueuedTransactionState>& transactions)
            REQUIRES(mStateLock, kMainThreadContext);
    uint32_t setDisplayStateLocked(const DisplayState& s) REQUIRES(mStateLock);
    uint32_t addInputWindowCommands(const InputWindowCommands& inputWindowCommands)
            REQUIRES(mStateLock);
    bool frameIsEarly(TimePoint expectedPresentTime, VsyncId) const;

    /*
     * Layer management
     */
    status_t createLayer(LayerCreationArgs& args, gui::CreateSurfaceResult& outResult);

    status_t createBufferStateLayer(LayerCreationArgs& args, sp<IBinder>* outHandle,
                                    sp<Layer>* outLayer);

    status_t createEffectLayer(const LayerCreationArgs& args, sp<IBinder>* outHandle,
                               sp<Layer>* outLayer);

    // Checks if there are layer leaks before creating layer
    status_t checkLayerLeaks();

    status_t mirrorLayer(const LayerCreationArgs& args, const sp<IBinder>& mirrorFromHandle,
                         gui::CreateSurfaceResult& outResult);

    status_t mirrorDisplay(DisplayId displayId, const LayerCreationArgs& args,
                           gui::CreateSurfaceResult& outResult);

    // add a layer to SurfaceFlinger
    status_t addClientLayer(LayerCreationArgs& args, const sp<IBinder>& handle,
                            const sp<Layer>& layer, const wp<Layer>& parentLayer,
                            uint32_t* outTransformHint);

    // Creates a promise for a future release fence for a layer. This allows for
    // the layer to keep track of when its buffer can be released.
    void attachReleaseFenceFutureToLayer(Layer* layer, LayerFE* layerFE, ui::LayerStack layerStack);

    // Checks if a protected layer exists in a list of layers.
    bool layersHasProtectedLayer(const std::vector<std::pair<Layer*, sp<LayerFE>>>& layers) const;

    using OutputCompositionState = compositionengine::impl::OutputCompositionState;

    /*
     * Parameters used across screenshot methods.
     */
    struct ScreenshotArgs {
        // Contains the sequence ID of the parent layer if the screenshot is
        // initiated though captureLayers(), or the display that the render
        // result will be on if initiated through captureDisplay()
        std::variant<int32_t, wp<const DisplayDevice>> captureTypeVariant;

        // Display ID of the display the result will be on
        ftl::Optional<DisplayIdVariant> displayIdVariant{std::nullopt};

        // If true, transform is inverted from the parent layer snapshot
        bool childrenOnly{false};

        // Source crop of the render area
        Rect sourceCrop;

        // Transform to be applied on the layers to transform them
        // into the logical render area
        ui::Transform transform;

        // Size of the physical render area
        ui::Size reqSize;

        // Composition dataspace of the render area
        ui::Dataspace dataspace;

        // If false, the secure layer is blacked out or skipped
        // when rendered to an insecure render area
        bool isSecure{false};

        // If true, the render result may be used for system animations
        // that must preserve the exact colors of the display
        bool seamlessTransition{false};

        // Current display brightness of the output composition state
        float displayBrightnessNits{-1.f};

        // SDR white point of the output composition state
        float sdrWhitePointNits{-1.f};

        // Current active color mode of the output composition state
        ui::ColorMode colorMode{ui::ColorMode::NATIVE};

        // Current active render intent of the output composition state
        ui::RenderIntent renderIntent{ui::RenderIntent::COLORIMETRIC};
    };

    bool getSnapshotsFromMainThread(ScreenshotArgs& args,
                                    GetLayerSnapshotsFunction getLayerSnapshotsFn,
                                    std::vector<std::pair<Layer*, sp<LayerFE>>>& layers);

    void captureScreenCommon(ScreenshotArgs& args, GetLayerSnapshotsFunction, ui::Size bufferSize,
                             ui::PixelFormat, bool allowProtected, bool grayscale,
                             const sp<IScreenCaptureListener>&);

    bool getDisplayStateOnMainThread(ScreenshotArgs& args) REQUIRES(kMainThreadContext);

    ftl::SharedFuture<FenceResult> captureScreenshot(
            ScreenshotArgs& args, const std::shared_ptr<renderengine::ExternalTexture>& buffer,
            bool regionSampling, bool grayscale, bool isProtected,
            const sp<IScreenCaptureListener>& captureListener,
            const std::vector<std::pair<Layer*, sp<LayerFE>>>& layers,
            const std::shared_ptr<renderengine::ExternalTexture>& hdrBuffer = nullptr,
            const std::shared_ptr<renderengine::ExternalTexture>& gainmapBuffer = nullptr);

    ftl::SharedFuture<FenceResult> renderScreenImpl(
            ScreenshotArgs& args, const std::shared_ptr<renderengine::ExternalTexture>&,
            bool regionSampling, bool grayscale, bool isProtected, ScreenCaptureResults&,
            const std::vector<std::pair<Layer*, sp<LayerFE>>>& layers);

    bool canAllocateHwcDisplayIdForVDS(uint64_t usage);

    void readPersistentProperties();

    uint32_t getMaxAcquiredBufferCountForCurrentRefreshRate(uid_t uid) const;

    /*
     * Display and layer stack management
     */

    // Called during boot and restart after system_server death, setting the stage for bootanimation
    // before DisplayManager takes over.
    void initializeDisplays() REQUIRES(kMainThreadContext);

    sp<const DisplayDevice> getDisplayDeviceLocked(const wp<IBinder>& displayToken) const
            REQUIRES(mStateLock) {
        return const_cast<SurfaceFlinger*>(this)->getDisplayDeviceLocked(displayToken);
    }

    sp<DisplayDevice> getDisplayDeviceLocked(const wp<IBinder>& displayToken) REQUIRES(mStateLock) {
        return mDisplays.get(displayToken)
                .or_else(ftl::static_ref<sp<DisplayDevice>>([] { return nullptr; }))
                .value();
    }

    sp<const DisplayDevice> getDisplayDeviceLocked(PhysicalDisplayId id) const
            REQUIRES(mStateLock) {
        return const_cast<SurfaceFlinger*>(this)->getDisplayDeviceLocked(id);
    }

    sp<DisplayDevice> getDisplayDeviceLocked(PhysicalDisplayId id) REQUIRES(mStateLock) {
        if (const auto token = getPhysicalDisplayTokenLocked(id)) {
            return getDisplayDeviceLocked(token);
        }
        return nullptr;
    }

    sp<const DisplayDevice> getDisplayDeviceLocked(DisplayId id) const REQUIRES(mStateLock) {
        // TODO(b/182939859): Replace tokens with IDs for display lookup.
        return findDisplay([id](const auto& display) { return display.getId() == id; });
    }

    std::shared_ptr<compositionengine::Display> getCompositionDisplayLocked(DisplayId id) const
            REQUIRES(mStateLock) {
        if (const auto display = getDisplayDeviceLocked(id)) {
            return display->getCompositionDisplay();
        }
        return nullptr;
    }

    // Returns the primary display or (for foldables) the active display.
    sp<const DisplayDevice> getDefaultDisplayDeviceLocked() const REQUIRES(mStateLock) {
        return const_cast<SurfaceFlinger*>(this)->getDefaultDisplayDeviceLocked();
    }

    sp<DisplayDevice> getDefaultDisplayDeviceLocked() REQUIRES(mStateLock) {
        return getDisplayDeviceLocked(mActiveDisplayId);
    }

    sp<const DisplayDevice> getDefaultDisplayDevice() const EXCLUDES(mStateLock) {
        Mutex::Autolock lock(mStateLock);
        return getDefaultDisplayDeviceLocked();
    }

    using DisplayDeviceAndSnapshot = std::pair<sp<DisplayDevice>, display::DisplaySnapshotRef>;

    // Combinator for ftl::Optional<PhysicalDisplay>::and_then.
    auto getDisplayDeviceAndSnapshot() REQUIRES(mStateLock) {
        return [this](const display::PhysicalDisplay& display) REQUIRES(
                       mStateLock) -> ftl::Optional<DisplayDeviceAndSnapshot> {
            if (auto device = getDisplayDeviceLocked(display.snapshot().displayId())) {
                return std::make_pair(std::move(device), display.snapshotRef());
            }

            return {};
        };
    }

    // Returns the first display that matches a `bool(const DisplayDevice&)` predicate.
    template <typename Predicate>
    sp<DisplayDevice> findDisplay(Predicate p) const REQUIRES(mStateLock) {
        const auto it = std::find_if(mDisplays.begin(), mDisplays.end(),
                                     [&](const auto& pair)
                                             REQUIRES(mStateLock) { return p(*pair.second); });

        return it == mDisplays.end() ? nullptr : it->second;
    }

    std::vector<PhysicalDisplayId> getPhysicalDisplayIdsLocked() const REQUIRES(mStateLock);

    // mark a region of a layer stack dirty. this updates the dirty
    // region of all screens presenting this layer stack.
    void invalidateLayerStack(const ui::LayerFilter& layerFilter, const Region& dirty);

    ui::LayerFilter makeLayerFilterForDisplay(DisplayIdVariant displayId, ui::LayerStack layerStack)
            REQUIRES(mStateLock) {
        return {layerStack,
                asPhysicalDisplayId(displayId)
                        .and_then(display::getPhysicalDisplay(mPhysicalDisplays))
                        .transform(&display::PhysicalDisplay::isInternal)
                        .value_or(false)};
    }

    /*
     * H/W composer
     */
    // The following thread safety rules apply when accessing HWComposer:
    // 1. When reading display state from HWComposer on the main thread, it's not necessary to
    //    acquire mStateLock.
    // 2. When accessing HWComposer on a thread other than the main thread, we always
    //    need to acquire mStateLock. This is because the main thread could be
    //    in the process of writing display state, e.g. creating or destroying a display.
    HWComposer& getHwComposer() const;

    /*
     * Compositing
     */
    void onCompositionPresented(PhysicalDisplayId pacesetterId, const scheduler::FrameTargeters&,
                                nsecs_t presentStartTime) REQUIRES(kMainThreadContext);

    /*
     * Display management
     */
    std::pair<DisplayModes, DisplayModePtr> loadDisplayModes(PhysicalDisplayId) const
            REQUIRES(mStateLock);

    // TODO(b/241285876): Move to DisplayConfigurator.
    //
    // Returns whether displays have been added/changed/removed, i.e. whether ICompositor should
    // commit display transactions.
    bool configureLocked() REQUIRES(mStateLock) REQUIRES(kMainThreadContext)
            EXCLUDES(mHotplugMutex);

    // Returns the active mode ID, or nullopt on hotplug failure.
    std::optional<DisplayModeId> processHotplugConnect(PhysicalDisplayId, hal::HWDisplayId,
                                                       DisplayIdentificationInfo&&,
                                                       const char* displayString,
                                                       HWComposer::HotplugEvent event)
            REQUIRES(mStateLock, kMainThreadContext);
    void processHotplugDisconnect(PhysicalDisplayId, const char* displayString)
            REQUIRES(mStateLock, kMainThreadContext);

    sp<DisplayDevice> setupNewDisplayDeviceInternal(
            const wp<IBinder>& displayToken,
            std::shared_ptr<compositionengine::Display> compositionDisplay,
            const DisplayDeviceState& state,
            const sp<compositionengine::DisplaySurface>& displaySurface,
            const sp<IGraphicBufferProducer>& producer) REQUIRES(mStateLock);
    void processDisplayChangesLocked() REQUIRES(mStateLock, kMainThreadContext);
    void processDisplayAdded(const wp<IBinder>& displayToken, const DisplayDeviceState&)
            REQUIRES(mStateLock, kMainThreadContext);
    void processDisplayRemoved(const wp<IBinder>& displayToken)
            REQUIRES(mStateLock, kMainThreadContext);
    void processDisplayChanged(const wp<IBinder>& displayToken,
                               const DisplayDeviceState& currentState,
                               const DisplayDeviceState& drawingState)
            REQUIRES(mStateLock, kMainThreadContext);

    /*
     * Display identification
     */
    sp<display::DisplayToken> getPhysicalDisplayTokenLocked(PhysicalDisplayId displayId) const
            REQUIRES(mStateLock) {
        return mPhysicalDisplays.get(displayId)
                .transform([](const display::PhysicalDisplay& display) { return display.token(); })
                .or_else([] { return std::optional<sp<display::DisplayToken>>(nullptr); })
                .value();
    }

    std::optional<PhysicalDisplayId> getPhysicalDisplayIdLocked(
            const sp<display::DisplayToken>&) const REQUIRES(mStateLock);

    // Returns the first display connected at boot.
    //
    // TODO(b/229851933): SF conflates the primary display with the first display connected at boot,
    // which typically has DisplayConnectionType::Internal. (Theoretically, it must be an internal
    // display because SF does not support disconnecting it, though in practice HWC may circumvent
    // this limitation.)
    sp<IBinder> getPrimaryDisplayTokenLocked() const REQUIRES(mStateLock) {
        return getPhysicalDisplayTokenLocked(getPrimaryDisplayIdLocked());
    }

    PhysicalDisplayId getPrimaryDisplayIdLocked() const REQUIRES(mStateLock) {
        return getHwComposer().getPrimaryDisplayId();
    }

    // Toggles use of HAL/GPU virtual displays.
    void enableHalVirtualDisplays(bool);

    // Virtual display lifecycle for ID generation and HAL allocation.
<<<<<<< HEAD
    VirtualDisplayId acquireVirtualDisplay(ui::Size, ui::PixelFormat, const std::string& uniqueId,
                                           bool canAllocateHwcDisplayIdForVDS)
            REQUIRES(mStateLock);
=======
    std::optional<VirtualDisplayIdVariant> acquireVirtualDisplay(
            ui::Size, ui::PixelFormat, const std::string& uniqueId,
            compositionengine::DisplayCreationArgsBuilder&) REQUIRES(mStateLock);

>>>>>>> 2827a4a1
    template <typename ID>
    void acquireVirtualDisplaySnapshot(ID displayId, const std::string& uniqueId) {
        std::lock_guard lock(mVirtualDisplaysMutex);
        const bool emplace_success =
                mVirtualDisplays.try_emplace(displayId, displayId, uniqueId).second;
        if (!emplace_success) {
            ALOGW("%s: Virtual display snapshot with the same ID already exists", __func__);
        }
    }

    void releaseVirtualDisplay(VirtualDisplayIdVariant displayId);
    void releaseVirtualDisplaySnapshot(VirtualDisplayId displayId);

    // Returns a display other than `mActiveDisplayId` that can be activated, if any.
    sp<DisplayDevice> getActivatableDisplay() const REQUIRES(mStateLock, kMainThreadContext);

    void onActiveDisplayChangedLocked(const DisplayDevice* inactiveDisplayPtr,
                                      const DisplayDevice& activeDisplay)
            REQUIRES(mStateLock, kMainThreadContext);

    void onActiveDisplaySizeChanged(const DisplayDevice&);

    /*
     * Debugging & dumpsys
     */
    void dumpAll(const DumpArgs& args, const std::string& compositionLayers,
                 std::string& result) const EXCLUDES(mStateLock);
    void dumpHwcLayersMinidump(std::string& result) const REQUIRES(mStateLock, kMainThreadContext);

    void appendSfConfigString(std::string& result) const;
    void listLayers(std::string& result) const REQUIRES(kMainThreadContext);
    void dumpStats(const DumpArgs& args, std::string& result) const
            REQUIRES(mStateLock, kMainThreadContext);
    void clearStats(const DumpArgs& args, std::string& result) REQUIRES(kMainThreadContext);
    void dumpTimeStats(const DumpArgs& args, bool asProto, std::string& result) const;
    void dumpFrameTimeline(const DumpArgs& args, std::string& result) const;
    void logFrameStats(TimePoint now) REQUIRES(kMainThreadContext);

    void dumpScheduler(std::string& result) const REQUIRES(mStateLock);
    void dumpEvents(std::string& result) const REQUIRES(mStateLock);
    void dumpVsync(std::string& result) const REQUIRES(mStateLock);

    void dumpCompositionDisplays(std::string& result) const REQUIRES(mStateLock);
    void dumpDisplays(std::string& result) const REQUIRES(mStateLock);
    void dumpDisplayIdentificationData(std::string& result) const REQUIRES(mStateLock);
    void dumpRawDisplayIdentificationData(const DumpArgs&, std::string& result) const;
    void dumpWideColorInfo(std::string& result) const REQUIRES(mStateLock);
    void dumpHdrInfo(std::string& result) const REQUIRES(mStateLock);
    void dumpFrontEnd(std::string& result) REQUIRES(kMainThreadContext);
    void dumpVisibleFrontEnd(std::string& result) REQUIRES(mStateLock, kMainThreadContext);

    perfetto::protos::LayersProto dumpDrawingStateProto(uint32_t traceFlags) const
            REQUIRES(kMainThreadContext);
    google::protobuf::RepeatedPtrField<perfetto::protos::DisplayProto> dumpDisplayProto() const;
    void doActiveLayersTracingIfNeeded(bool isCompositionComputed, bool visibleRegionDirty,
                                       TimePoint, VsyncId) REQUIRES(kMainThreadContext);
    perfetto::protos::LayersSnapshotProto takeLayersSnapshotProto(uint32_t flags, TimePoint,
                                                                  VsyncId, bool visibleRegionDirty)
            REQUIRES(kMainThreadContext);

    // Dumps state from HW Composer
    void dumpHwc(std::string& result) const;
    perfetto::protos::LayersProto dumpProtoFromMainThread(
            uint32_t traceFlags = LayerTracing::TRACE_ALL) EXCLUDES(mStateLock);
    void dumpPlannerInfo(const DumpArgs& args, std::string& result) const REQUIRES(mStateLock);

    status_t doDump(int fd, const DumpArgs& args, bool asProto);

    status_t dumpCritical(int fd, const DumpArgs&, bool asProto);

    status_t dumpAll(int fd, const DumpArgs& args, bool asProto) override {
        return doDump(fd, args, asProto);
    }

    static mat4 calculateColorMatrix(float saturation);

    void updateColorMatrixLocked();

    // Verify that transaction is being called by an approved process:
    // either AID_GRAPHICS or AID_SYSTEM.
    status_t CheckTransactCodeCredentials(uint32_t code);

    // Add transaction to the Transaction Queue

    /*
     * Generic Layer Metadata
     */
    const std::unordered_map<std::string, uint32_t>& getGenericLayerMetadataKeyMap() const;

    static int calculateMaxAcquiredBufferCount(Fps refreshRate,
                                               std::chrono::nanoseconds presentLatency);
    int getMaxAcquiredBufferCountForRefreshRate(Fps refreshRate) const;

    bool isHdrLayer(const frontend::LayerSnapshot& snapshot) const;

    ui::Rotation getPhysicalDisplayOrientation(PhysicalDisplayId, bool isPrimary) const
            REQUIRES(mStateLock);
    void traverseLegacyLayers(const LayerVector::Visitor& visitor) const
            REQUIRES(kMainThreadContext);

    void initBootProperties();
    void initTransactionTraceWriter();

    surfaceflinger::Factory& mFactory;
    pid_t mPid;

    // TODO: b/328459745 - Encapsulate in a SystemProperties object.
    utils::OnceFuture mInitBootPropsFuture;

    utils::OnceFuture mRenderEnginePrimeCacheFuture;

    // mStateLock has conventions related to the current thread, because only
    // the main thread should modify variables protected by mStateLock.
    // - read access from a non-main thread must lock mStateLock, since the main
    // thread may modify these variables.
    // - write access from a non-main thread is not permitted.
    // - read access from the main thread can use an ftl::FakeGuard, since other
    // threads must not modify these variables.
    // - write access from the main thread must lock mStateLock, since another
    // thread may be reading these variables.
    mutable Mutex mStateLock;
    State mCurrentState{LayerVector::StateSet::Current};
    std::atomic<int32_t> mTransactionFlags = 0;
    std::atomic<uint32_t> mUniqueTransactionId = 1;

    // Buffers that have been discarded by clients and need to be evicted from per-layer caches so
    // the graphics memory can be immediately freed.
    std::vector<uint64_t> mBufferIdsToUncache;

    // global color transform states
    Daltonizer mDaltonizer;
    float mGlobalSaturationFactor = 1.0f;
    mat4 mClientColorMatrix;

    // protected by mStateLock (but we could use another lock)
    bool mLayersRemoved = false;
    bool mLayersAdded = false;

    std::atomic_bool mMustComposite = false;
    std::atomic_bool mGeometryDirty = false;

    // constant members (no synchronization needed for access)
    const nsecs_t mBootTime = systemTime();
    bool mIsUserBuild = true;
    bool mHasReliablePresentFences = false;

    // Can only accessed from the main thread, these members
    // don't need synchronization
    State mDrawingState{LayerVector::StateSet::Drawing};
    bool mVisibleRegionsDirty = false;

    bool mHdrLayerInfoChanged = false;

    struct LayerEvent {
        uid_t uid;
        int32_t layerId;
        ui::Dataspace dataspace;
        std::chrono::milliseconds timeSinceLastEvent;
    };
    std::vector<LayerEvent> mLayerEvents;

    // Used to ensure we omit a callback when HDR layer info listener is newly added but the
    // scene hasn't changed
    bool mAddingHDRLayerInfoListener = false;
    bool mIgnoreHdrCameraLayers = false;

    // Set during transaction application stage to track if the input info or children
    // for a layer has changed.
    // TODO: Also move visibleRegions over to a boolean system.
    bool mUpdateInputInfo = false;
    bool mSomeChildrenChanged;
    bool mUpdateAttachedChoreographer = false;

    struct LayerIntHash {
        size_t operator()(const std::pair<sp<Layer>, gui::GameMode>& k) const {
            return std::hash<Layer*>()(k.first.get()) ^
                    std::hash<int32_t>()(static_cast<int32_t>(k.second));
        }
    };

    // TODO(b/238781169) validate these on composition
    // Tracks layers that have pending frames which are candidates for being
    // latched.
    std::unordered_set<std::pair<sp<Layer>, gui::GameMode>, LayerIntHash> mLayersWithQueuedFrames;
    std::unordered_set<sp<Layer>, SpHash<Layer>> mLayersWithBuffersRemoved;

    // Sorted list of layers that were composed during previous frame. This is used to
    // avoid an expensive traversal of the layer hierarchy when there are no
    // visible region changes. Because this is a list of strong pointers, this will
    // extend the life of the layer but this list is only updated in the main thread.
    std::vector<sp<Layer>> mPreviouslyComposedLayers;

    BootStage mBootStage = BootStage::BOOTLOADER;

    struct HotplugEvent {
        hal::HWDisplayId hwcDisplayId;
        HWComposer::HotplugEvent event;
    };

    std::mutex mHotplugMutex;
    std::vector<HotplugEvent> mPendingHotplugEvents GUARDED_BY(mHotplugMutex);

    // Displays are composited in `mDisplays` order. Internal displays are inserted at boot and
    // never removed, so take precedence over external and virtual displays.
    //
    // May be read from any thread, but must only be written from the main thread.
    ui::DisplayMap<wp<IBinder>, const sp<DisplayDevice>> mDisplays GUARDED_BY(mStateLock);

    display::PhysicalDisplays mPhysicalDisplays GUARDED_BY(mStateLock);

    mutable std::mutex mVirtualDisplaysMutex;
    ftl::SmallMap<VirtualDisplayId, const display::VirtualDisplaySnapshot, 2> mVirtualDisplays
            GUARDED_BY(mVirtualDisplaysMutex);

    // The inner or outer display for foldables, while unfolded or folded, respectively.
    std::atomic<PhysicalDisplayId> mActiveDisplayId;

    display::DisplayModeController mDisplayModeController;

    struct {
        DisplayIdGenerator<GpuVirtualDisplayId> gpu;
        std::optional<DisplayIdGenerator<HalVirtualDisplayId>> hal;
    } mVirtualDisplayIdGenerators;

    std::atomic_uint mDebugFlashDelay = 0;
    std::atomic_bool mDebugDisableHWC = false;
    std::atomic_bool mDebugDisableTransformHint = false;
    std::atomic<nsecs_t> mDebugInTransaction = 0;
    std::atomic_bool mForceFullDamage = false;

    bool mLayerCachingEnabled = false;
    bool mBackpressureGpuComposition = false;

    LayerTracing mLayerTracing;
    std::optional<TransactionTracing> mTransactionTracing;

    const std::shared_ptr<TimeStats> mTimeStats;
    const std::unique_ptr<FrameTracer> mFrameTracer;
    const std::unique_ptr<frametimeline::FrameTimeline> mFrameTimeline;

    VsyncId mLastCommittedVsyncId;

    // If blurs should be enabled on this device.
    bool mSupportsBlur = false;

    TransactionCallbackInvoker mTransactionCallbackInvoker;

    std::atomic<size_t> mNumLayers = 0;

    // to linkToDeath
    sp<IBinder> mWindowManager;
    // We want to avoid multiple calls to BOOT_FINISHED as they come in on
    // different threads without a lock and could trigger unsynchronized writes to
    // to mWindowManager or mInputFlinger
    std::atomic<bool> mBootFinished = false;

    std::thread::id mMainThreadId = std::this_thread::get_id();

    DisplayColorSetting mDisplayColorSetting = DisplayColorSetting::kEnhanced;

    // Color mode forced by setting persist.sys.sf.color_mode, it must:
    //     1. not be NATIVE color mode, NATIVE color mode means no forced color mode;
    //     2. be one of the supported color modes returned by hardware composer, otherwise
    //        it will not be respected.
    // persist.sys.sf.color_mode will only take effect when persist.sys.sf.native_mode
    // is not set to 1.
    // This property can be used to force SurfaceFlinger to always pick a certain color mode.
    ui::ColorMode mForceColorMode = ui::ColorMode::NATIVE;

    // Whether to enable wide color gamut (e.g. Display P3) for internal displays that support it.
    // If false, wide color modes are filtered out for all internal displays.
    bool mSupportsWideColor = false;

    ui::Dataspace mDefaultCompositionDataspace;
    ui::Dataspace mWideColorGamutCompositionDataspace;

    std::unique_ptr<renderengine::RenderEngine> mRenderEngine;
    std::atomic<int> mNumTrustedPresentationListeners = 0;

    std::unique_ptr<compositionengine::CompositionEngine> mCompositionEngine;
    std::unique_ptr<HWComposer> mHWComposer;

    CompositionCoveragePerDisplay mCompositionCoverage;

    // mMaxRenderTargetSize is only set once in init() so it doesn't need to be protected by
    // any mutex.
    size_t mMaxRenderTargetSize{1};

    const std::string mHwcServiceName;

    std::unique_ptr<scheduler::Scheduler> mScheduler;

    scheduler::PresentLatencyTracker mPresentLatencyTracker GUARDED_BY(kMainThreadContext);

    bool mLumaSampling = true;
    sp<RegionSamplingThread> mRegionSamplingThread;
    sp<FpsReporter> mFpsReporter;
    sp<TunnelModeEnabledReporter> mTunnelModeEnabledReporter;
    ui::DisplayPrimaries mInternalDisplayPrimaries;

    const float mEmulatedDisplayDensity;
    const float mInternalDisplayDensity;

    // Should only be accessed by the main thread.
    sp<os::IInputFlinger> mInputFlinger;
    InputWindowCommands mInputWindowCommands;

    std::unique_ptr<adpf::PowerAdvisor> mPowerAdvisor;

    void enableRefreshRateOverlay(bool enable) REQUIRES(mStateLock, kMainThreadContext);

    void enableHdrSdrRatioOverlay(bool enable) REQUIRES(mStateLock, kMainThreadContext);

    // Flag used to set override desired display mode from backdoor
    bool mDebugDisplayModeSetByBackdoor = false;

    BufferCountTracker mBufferCountTracker;

    std::unordered_map<DisplayId, sp<HdrLayerInfoReporter>> mHdrLayerInfoListeners
            GUARDED_BY(mStateLock);

    ActivePictureTracker mActivePictureTracker GUARDED_BY(kMainThreadContext);
    ActivePictureTracker::Listeners mActivePictureListenersToAdd GUARDED_BY(mStateLock);
    ActivePictureTracker::Listeners mActivePictureListenersToRemove GUARDED_BY(mStateLock);

    std::atomic<ui::Transform::RotationFlags> mActiveDisplayTransformHint;

    // Must only be accessed on the main thread.
    // TODO (b/259407931): Remove.
    static ui::Transform::RotationFlags sActiveDisplayRotationFlags;

    bool isRefreshRateOverlayEnabled() const REQUIRES(mStateLock) {
        return hasDisplay(
                [](const auto& display) { return display.isRefreshRateOverlayEnabled(); });
    }
    bool isHdrSdrRatioOverlayEnabled() const REQUIRES(mStateLock) {
        return hasDisplay(
                [](const auto& display) { return display.isHdrSdrRatioOverlayEnabled(); });
    }
    std::function<std::vector<std::pair<Layer*, sp<LayerFE>>>()> getLayerSnapshotsForScreenshots(
            std::optional<ui::LayerStack> layerStack, uint32_t uid,
            std::function<bool(const frontend::LayerSnapshot&, bool& outStopTraversal)>
                    snapshotFilterFn);
    std::function<std::vector<std::pair<Layer*, sp<LayerFE>>>()> getLayerSnapshotsForScreenshots(
            std::optional<ui::LayerStack> layerStack, uint32_t uid,
            std::unordered_set<uint32_t> excludeLayerIds);
    std::function<std::vector<std::pair<Layer*, sp<LayerFE>>>()> getLayerSnapshotsForScreenshots(
            uint32_t rootLayerId, uint32_t uid, std::unordered_set<uint32_t> excludeLayerIds,
            bool childrenOnly, const std::optional<FloatRect>& optionalParentCrop);

    const sp<WindowInfosListenerInvoker> mWindowInfosListenerInvoker;

    bool mAllowHwcForVDS = false;
    bool mAllowHwcForWFD = false;
    int mFirstApiLevel = 0;

    // returns the framerate of the layer with the given sequence ID
    float getLayerFramerate(nsecs_t now, int32_t id) const {
        return mScheduler->getLayerFramerate(now, id);
    }

    bool mPowerHintSessionEnabled;
    // Whether a display should be turned on when initialized
    bool mSkipPowerOnForQuiescent;

    // used for omitting vsync callbacks to apps when the display is not updatable
    int mRefreshableDisplays GUARDED_BY(mStateLock) = 0;
    void incRefreshableDisplays() REQUIRES(mStateLock);
    void decRefreshableDisplays() REQUIRES(mStateLock);

    frontend::LayerLifecycleManager mLayerLifecycleManager GUARDED_BY(kMainThreadContext);
    frontend::LayerHierarchyBuilder mLayerHierarchyBuilder GUARDED_BY(kMainThreadContext);
    frontend::LayerSnapshotBuilder mLayerSnapshotBuilder GUARDED_BY(kMainThreadContext);

    mutable std::mutex mCreatedLayersLock;
    std::vector<sp<Layer>> mCreatedLayers GUARDED_BY(mCreatedLayersLock);
    std::vector<std::pair<uint32_t, std::string>> mDestroyedHandles GUARDED_BY(mCreatedLayersLock);
    std::vector<std::unique_ptr<frontend::RequestedLayerState>> mNewLayers
            GUARDED_BY(mCreatedLayersLock);
    std::vector<LayerCreationArgs> mNewLayerArgs GUARDED_BY(mCreatedLayersLock);
    // These classes do not store any client state but help with managing transaction callbacks
    // and stats.
    std::unordered_map<uint32_t, sp<Layer>> mLegacyLayers GUARDED_BY(kMainThreadContext);

    TransactionHandler mTransactionHandler GUARDED_BY(kMainThreadContext);
    ui::DisplayMap<ui::LayerStack, frontend::DisplayInfo> mFrontEndDisplayInfos
            GUARDED_BY(kMainThreadContext);
    bool mFrontEndDisplayInfosChanged GUARDED_BY(kMainThreadContext) = false;

    // WindowInfo ids visible during the last commit.
    std::unordered_set<int32_t> mVisibleWindowIds GUARDED_BY(kMainThreadContext);

    // Mirroring
    // Map of displayid to mirrorRoot
    ftl::SmallMap<int64_t, sp<SurfaceControl>, 3> mMirrorMapForDebug;

    // NotifyExpectedPresentHint
    enum class NotifyExpectedPresentHintStatus {
        // Represents that framework can start sending hint if required.
        Start,
        // Represents that the hint is already sent.
        Sent,
        // Represents that the hint will be scheduled with a new frame.
        ScheduleOnPresent,
        // Represents that a hint will be sent instantly by scheduling on the main thread.
        ScheduleOnTx
    };
    struct NotifyExpectedPresentData {
        TimePoint lastExpectedPresentTimestamp{};
        Fps lastFrameInterval{};
        // hintStatus is read and write from multiple threads such as
        // main thread, EventThread. And is atomic for that reason.
        std::atomic<NotifyExpectedPresentHintStatus> hintStatus =
                NotifyExpectedPresentHintStatus::Start;
    };
    std::unordered_map<PhysicalDisplayId, NotifyExpectedPresentData> mNotifyExpectedPresentMap;
    void sendNotifyExpectedPresentHint(PhysicalDisplayId displayId) override
            REQUIRES(kMainThreadContext);
    void scheduleNotifyExpectedPresentHint(PhysicalDisplayId displayId,
                                           VsyncId vsyncId = VsyncId{
                                                   FrameTimelineInfo::INVALID_VSYNC_ID});
    void notifyExpectedPresentIfRequired(PhysicalDisplayId, Period vsyncPeriod,
                                         TimePoint expectedPresentTime, Fps frameInterval,
                                         std::optional<Period> timeoutOpt);

    void sfdo_enableRefreshRateOverlay(bool active);
    void sfdo_setDebugFlash(int delay);
    void sfdo_scheduleComposite();
    void sfdo_scheduleCommit();
    void sfdo_forceClientComposition(bool enabled);
};

class SurfaceComposerAIDL : public gui::BnSurfaceComposer {
public:
    explicit SurfaceComposerAIDL(sp<SurfaceFlinger> sf) : mFlinger(std::move(sf)) {}

    binder::Status bootFinished() override;
    binder::Status createDisplayEventConnection(
            VsyncSource vsyncSource, EventRegistration eventRegistration,
            const sp<IBinder>& layerHandle,
            sp<gui::IDisplayEventConnection>* outConnection) override;
    binder::Status createConnection(sp<gui::ISurfaceComposerClient>* outClient) override;
    binder::Status createVirtualDisplay(
            const std::string& displayName, bool isSecure,
            gui::ISurfaceComposer::OptimizationPolicy optimizationPolicy,
            const std::string& uniqueId, float requestedRefreshRate,
            sp<IBinder>* outDisplay) override;
    binder::Status destroyVirtualDisplay(const sp<IBinder>& displayToken) override;
    binder::Status getPhysicalDisplayIds(std::vector<int64_t>* outDisplayIds) override;
    binder::Status getPhysicalDisplayToken(int64_t displayId, sp<IBinder>* outDisplay) override;
    binder::Status setPowerMode(const sp<IBinder>& display, int mode) override;
    binder::Status getSupportedFrameTimestamps(std::vector<FrameEvent>* outSupported) override;
    binder::Status getDisplayStats(const sp<IBinder>& display,
                                   gui::DisplayStatInfo* outStatInfo) override;
    binder::Status getDisplayState(const sp<IBinder>& display,
                                   gui::DisplayState* outState) override;
    binder::Status getStaticDisplayInfo(int64_t displayId,
                                        gui::StaticDisplayInfo* outInfo) override;
    binder::Status getDynamicDisplayInfoFromId(int64_t displayId,
                                               gui::DynamicDisplayInfo* outInfo) override;
    binder::Status getDynamicDisplayInfoFromToken(const sp<IBinder>& display,
                                                  gui::DynamicDisplayInfo* outInfo) override;
    binder::Status getDisplayNativePrimaries(const sp<IBinder>& display,
                                             gui::DisplayPrimaries* outPrimaries) override;
    binder::Status setActiveColorMode(const sp<IBinder>& display, int colorMode) override;
    binder::Status setBootDisplayMode(const sp<IBinder>& display, int displayModeId) override;
    binder::Status clearBootDisplayMode(const sp<IBinder>& display) override;
    binder::Status getBootDisplayModeSupport(bool* outMode) override;
    binder::Status getOverlaySupport(gui::OverlayProperties* outProperties) override;
    binder::Status getHdrConversionCapabilities(
            std::vector<gui::HdrConversionCapability>*) override;
    binder::Status setHdrConversionStrategy(const gui::HdrConversionStrategy& hdrConversionStrategy,
                                            int32_t*) override;
    binder::Status getHdrOutputConversionSupport(bool* outSupport) override;
    binder::Status setAutoLowLatencyMode(const sp<IBinder>& display, bool on) override;
    binder::Status setGameContentType(const sp<IBinder>& display, bool on) override;
    binder::Status getMaxLayerPictureProfiles(const sp<IBinder>& display,
                                              int32_t* outMaxProfiles) override;
    binder::Status captureDisplay(const DisplayCaptureArgs&,
                                  const sp<IScreenCaptureListener>&) override;
    binder::Status captureDisplayById(int64_t, const CaptureArgs&,
                                      const sp<IScreenCaptureListener>&) override;
    binder::Status captureLayers(const LayerCaptureArgs&,
                                 const sp<IScreenCaptureListener>&) override;
    binder::Status captureLayersSync(const LayerCaptureArgs&, ScreenCaptureResults* results);

    // TODO(b/239076119): Remove deprecated AIDL.
    [[deprecated]] binder::Status clearAnimationFrameStats() override {
        return binder::Status::ok();
    }
    [[deprecated]] binder::Status getAnimationFrameStats(gui::FrameStats*) override {
        return binder::Status::ok();
    }

    binder::Status overrideHdrTypes(const sp<IBinder>& display,
                                    const std::vector<int32_t>& hdrTypes) override;
    binder::Status onPullAtom(int32_t atomId, gui::PullAtomData* outPullData) override;
    binder::Status getCompositionPreference(gui::CompositionPreference* outPref) override;
    binder::Status getDisplayedContentSamplingAttributes(
            const sp<IBinder>& display, gui::ContentSamplingAttributes* outAttrs) override;
    binder::Status setDisplayContentSamplingEnabled(const sp<IBinder>& display, bool enable,
                                                    int8_t componentMask,
                                                    int64_t maxFrames) override;
    binder::Status getDisplayedContentSample(const sp<IBinder>& display, int64_t maxFrames,
                                             int64_t timestamp,
                                             gui::DisplayedFrameStats* outStats) override;
    binder::Status getProtectedContentSupport(bool* outSupporte) override;
    binder::Status isWideColorDisplay(const sp<IBinder>& token,
                                      bool* outIsWideColorDisplay) override;
    binder::Status addRegionSamplingListener(
            const gui::ARect& samplingArea, const sp<IBinder>& stopLayerHandle,
            const sp<gui::IRegionSamplingListener>& listener) override;
    binder::Status removeRegionSamplingListener(
            const sp<gui::IRegionSamplingListener>& listener) override;
    binder::Status addFpsListener(int32_t taskId, const sp<gui::IFpsListener>& listener) override;
    binder::Status removeFpsListener(const sp<gui::IFpsListener>& listener) override;
    binder::Status addTunnelModeEnabledListener(
            const sp<gui::ITunnelModeEnabledListener>& listener) override;
    binder::Status removeTunnelModeEnabledListener(
            const sp<gui::ITunnelModeEnabledListener>& listener) override;
    binder::Status setDesiredDisplayModeSpecs(const sp<IBinder>& displayToken,
                                              const gui::DisplayModeSpecs&) override;
    binder::Status getDesiredDisplayModeSpecs(const sp<IBinder>& displayToken,
                                              gui::DisplayModeSpecs* outSpecs) override;
    binder::Status getDisplayBrightnessSupport(const sp<IBinder>& displayToken,
                                               bool* outSupport) override;
    binder::Status setDisplayBrightness(const sp<IBinder>& displayToken,
                                        const gui::DisplayBrightness& brightness) override;
    binder::Status addHdrLayerInfoListener(const sp<IBinder>& displayToken,
                                           const sp<gui::IHdrLayerInfoListener>& listener) override;
    binder::Status removeHdrLayerInfoListener(
            const sp<IBinder>& displayToken,
            const sp<gui::IHdrLayerInfoListener>& listener) override;

    binder::Status notifyPowerBoost(int boostId) override;
    binder::Status setGlobalShadowSettings(const gui::Color& ambientColor,
                                           const gui::Color& spotColor, float lightPosY,
                                           float lightPosZ, float lightRadius) override;
    binder::Status getDisplayDecorationSupport(
            const sp<IBinder>& displayToken,
            std::optional<gui::DisplayDecorationSupport>* outSupport) override;
    binder::Status setGameModeFrameRateOverride(int32_t uid, float frameRate) override;
    binder::Status setGameDefaultFrameRateOverride(int32_t uid, float frameRate) override;
    binder::Status enableRefreshRateOverlay(bool active) override;
    binder::Status setDebugFlash(int delay) override;
    binder::Status scheduleComposite() override;
    binder::Status scheduleCommit() override;
    binder::Status forceClientComposition(bool enabled) override;
    binder::Status updateSmallAreaDetection(const std::vector<int32_t>& appIds,
                                            const std::vector<float>& thresholds) override;
    binder::Status setSmallAreaDetectionThreshold(int32_t appId, float threshold) override;
    binder::Status getGpuContextPriority(int32_t* outPriority) override;
    binder::Status getMaxAcquiredBufferCount(int32_t* buffers) override;
    binder::Status addWindowInfosListener(const sp<gui::IWindowInfosListener>& windowInfosListener,
                                          gui::WindowInfosListenerInfo* outInfo) override;
    binder::Status removeWindowInfosListener(
            const sp<gui::IWindowInfosListener>& windowInfosListener) override;
    binder::Status getStalledTransactionInfo(
            int pid, std::optional<gui::StalledTransactionInfo>* outInfo) override;
    binder::Status getSchedulingPolicy(gui::SchedulingPolicy* outPolicy) override;
    binder::Status notifyShutdown() override;
    binder::Status addJankListener(const sp<IBinder>& layer,
                                   const sp<gui::IJankListener>& listener) override;
    binder::Status flushJankData(int32_t layerId) override;
    binder::Status removeJankListener(int32_t layerId, const sp<gui::IJankListener>& listener,
                                      int64_t afterVsync) override;
    binder::Status addActivePictureListener(const sp<gui::IActivePictureListener>& listener);
    binder::Status removeActivePictureListener(const sp<gui::IActivePictureListener>& listener);

private:
    static const constexpr bool kUsePermissionCache = true;
    status_t checkAccessPermission(bool usePermissionCache = kUsePermissionCache);
    status_t checkControlDisplayBrightnessPermission();
    status_t checkReadFrameBufferPermission();
    status_t checkObservePictureProfilesPermission();
    static void getDynamicDisplayInfoInternal(ui::DynamicDisplayInfo& info,
                                              gui::DynamicDisplayInfo*& outInfo);

private:
    const sp<SurfaceFlinger> mFlinger;
};

} // namespace android<|MERGE_RESOLUTION|>--- conflicted
+++ resolved
@@ -1138,16 +1138,11 @@
     void enableHalVirtualDisplays(bool);
 
     // Virtual display lifecycle for ID generation and HAL allocation.
-<<<<<<< HEAD
-    VirtualDisplayId acquireVirtualDisplay(ui::Size, ui::PixelFormat, const std::string& uniqueId,
-                                           bool canAllocateHwcDisplayIdForVDS)
-            REQUIRES(mStateLock);
-=======
     std::optional<VirtualDisplayIdVariant> acquireVirtualDisplay(
             ui::Size, ui::PixelFormat, const std::string& uniqueId,
-            compositionengine::DisplayCreationArgsBuilder&) REQUIRES(mStateLock);
-
->>>>>>> 2827a4a1
+            compositionengine::DisplayCreationArgsBuilder&, bool canAllocateHwcDisplayIdForVDS)
+            REQUIRES(mStateLock);
+
     template <typename ID>
     void acquireVirtualDisplaySnapshot(ID displayId, const std::string& uniqueId) {
         std::lock_guard lock(mVirtualDisplaysMutex);
