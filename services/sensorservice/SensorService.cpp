--- conflicted
+++ resolved
@@ -306,8 +306,6 @@
     for (const sp<SensorEventConnection>& conn : connLock.getActiveConnections()) {
         if (conn->getUid() == uid) {
             dev.setUidStateForConnection(conn.get(), state);
-<<<<<<< HEAD
-=======
         }
     }
 
@@ -316,7 +314,6 @@
             // Update sensor subscriptions if needed
             bool hasAccess = hasSensorAccessLocked(conn->getUid(), conn->getOpPackageName());
             conn->onSensorAccessChanged(hasAccess);
->>>>>>> 283bb209
         }
     }
 }
