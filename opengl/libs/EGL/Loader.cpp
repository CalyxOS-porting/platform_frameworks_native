/*
 ** Copyright 2007, The Android Open Source Project
 **
 ** Licensed under the Apache License, Version 2.0 (the "License");
 ** you may not use this file except in compliance with the License.
 ** You may obtain a copy of the License at
 **
 **     http://www.apache.org/licenses/LICENSE-2.0
 **
 ** Unless required by applicable law or agreed to in writing, software
 ** distributed under the License is distributed on an "AS IS" BASIS,
 ** WITHOUT WARRANTIES OR CONDITIONS OF ANY KIND, either express or implied.
 ** See the License for the specific language governing permissions and
 ** limitations under the License.
 */

//#define LOG_NDEBUG 0
#define ATRACE_TAG ATRACE_TAG_GRAPHICS

#include <array>
#include <ctype.h>
#include <dirent.h>
#include <dlfcn.h>
#include <errno.h>
#include <limits.h>
#include <stdio.h>
#include <stdlib.h>
#include <string.h>

#include <android/dlext.h>
#include <cutils/properties.h>
#include <log/log.h>
#include <utils/Trace.h>

#include <EGL/egl.h>

#include "egldefs.h"
#include "Loader.h"

// ----------------------------------------------------------------------------
namespace android {
// ----------------------------------------------------------------------------


/*
 * EGL userspace drivers must be provided either:
 * - as a single library:
 *      /vendor/lib/egl/libGLES.so
 *
 * - as separate libraries:
 *      /vendor/lib/egl/libEGL.so
 *      /vendor/lib/egl/libGLESv1_CM.so
 *      /vendor/lib/egl/libGLESv2.so
 *
 * The software renderer for the emulator must be provided as a single
 * library at:
 *
 *      /system/lib/egl/libGLES_android.so
 *
 *
 * For backward compatibility and to facilitate the transition to
 * this new naming scheme, the loader will additionally look for:
 *
 *      /{vendor|system}/lib/egl/lib{GLES | [EGL|GLESv1_CM|GLESv2]}_*.so
 *
 */

ANDROID_SINGLETON_STATIC_INSTANCE( Loader )

/* This function is called to check whether we run inside the emulator,
 * and if this is the case whether GLES GPU emulation is supported.
 *
 * Returned values are:
 *  -1   -> not running inside the emulator
 *   0   -> running inside the emulator, but GPU emulation not supported
 *   1   -> running inside the emulator, GPU emulation is supported
 *          through the "emulation" host-side OpenGL ES implementation.
 *   2   -> running inside the emulator, GPU emulation is supported
 *          through a guest-side vendor driver's OpenGL ES implementation.
 */
static int
checkGlesEmulationStatus(void)
{
    /* We're going to check for the following kernel parameters:
     *
     *    qemu=1                      -> tells us that we run inside the emulator
     *    android.qemu.gles=<number>  -> tells us the GLES GPU emulation status
     *
     * Note that we will return <number> if we find it. This let us support
     * more additionnal emulation modes in the future.
     */
    char  prop[PROPERTY_VALUE_MAX];
    int   result = -1;

    /* First, check for qemu=1 */
    property_get("ro.kernel.qemu",prop,"0");
    if (atoi(prop) != 1)
        return -1;

    /* We are in the emulator, get GPU status value */
    property_get("qemu.gles",prop,"0");
    return atoi(prop);
}

// ----------------------------------------------------------------------------

<<<<<<< HEAD
=======
static char const * getProcessCmdline() {
    long pid = getpid();
    char procPath[128];
    snprintf(procPath, 128, "/proc/%ld/cmdline", pid);
    FILE * file = fopen(procPath, "r");
    if (file) {
        static char cmdline[256];
        char *str = fgets(cmdline, sizeof(cmdline) - 1, file);
        fclose(file);
        if (str) {
            return cmdline;
        }
    }
    return NULL;
}

static void* do_dlopen(const char* path, int mode) {
    ATRACE_CALL();
    return dlopen(path, mode);
}

// ----------------------------------------------------------------------------

>>>>>>> 1508ae60
Loader::driver_t::driver_t(void* gles)
{
    dso[0] = gles;
    for (size_t i=1 ; i<NELEM(dso) ; i++)
        dso[i] = 0;
}

Loader::driver_t::~driver_t()
{
    for (size_t i=0 ; i<NELEM(dso) ; i++) {
        if (dso[i]) {
            dlclose(dso[i]);
            dso[i] = 0;
        }
    }
}

status_t Loader::driver_t::set(void* hnd, int32_t api)
{
    switch (api) {
        case EGL:
            dso[0] = hnd;
            break;
        case GLESv1_CM:
            dso[1] = hnd;
            break;
        case GLESv2:
            dso[2] = hnd;
            break;
        default:
            return BAD_INDEX;
    }
    return NO_ERROR;
}

// ----------------------------------------------------------------------------

Loader::Loader()
    : getProcAddress(NULL),
      mLibGui(nullptr),
      mGetDriverNamespace(nullptr)
{
    // FIXME: See note in GraphicsEnv.h about android_getDriverNamespace().
    // libgui should already be loaded in any process that uses libEGL, but
    // if for some reason it isn't, then we're not going to get a driver
    // namespace anyway, so don't force it to be loaded.
    mLibGui = dlopen("libgui.so", RTLD_NOLOAD | RTLD_LOCAL | RTLD_LAZY);
    if (!mLibGui) {
        ALOGD("failed to load libgui: %s", dlerror());
        return;
    }
    mGetDriverNamespace = reinterpret_cast<decltype(mGetDriverNamespace)>(
            dlsym(mLibGui, "android_getDriverNamespace"));
}

Loader::~Loader() {
    if (mLibGui)
        dlclose(mLibGui);
}

static void* load_wrapper(const char* path) {
    void* so = do_dlopen(path, RTLD_NOW | RTLD_LOCAL);
    ALOGE_IF(!so, "dlopen(\"%s\") failed: %s", path, dlerror());
    return so;
}

#ifndef EGL_WRAPPER_DIR
#if defined(__LP64__)
#define EGL_WRAPPER_DIR "/system/lib64"
#else
#define EGL_WRAPPER_DIR "/system/lib"
#endif
#endif

static void setEmulatorGlesValue(void) {
    char prop[PROPERTY_VALUE_MAX];
    property_get("ro.kernel.qemu", prop, "0");
    if (atoi(prop) != 1) return;

    property_get("ro.kernel.qemu.gles",prop,"0");
    if (atoi(prop) == 1) {
        ALOGD("Emulator has host GPU support, qemu.gles is set to 1.");
        property_set("qemu.gles", "1");
        return;
    }

    // for now, checking the following
    // directory is good enough for emulator system images
    const char* vendor_lib_path =
#if defined(__LP64__)
        "/vendor/lib64/egl";
#else
        "/vendor/lib/egl";
#endif

    const bool has_vendor_lib = (access(vendor_lib_path, R_OK) == 0);
    if (has_vendor_lib) {
        ALOGD("Emulator has vendor provided software renderer, qemu.gles is set to 2.");
        property_set("qemu.gles", "2");
    } else {
        ALOGD("Emulator without GPU support detected. "
              "Fallback to legacy software renderer, qemu.gles is set to 0.");
        property_set("qemu.gles", "0");
    }
}

void* Loader::open(egl_connection_t* cnx)
{
    ATRACE_CALL();

    void* dso;
    driver_t* hnd = 0;

    setEmulatorGlesValue();

    dso = load_driver("GLES", cnx, EGL | GLESv1_CM | GLESv2);
    if (dso) {
        hnd = new driver_t(dso);
    } else {
        // Always load EGL first
        dso = load_driver("EGL", cnx, EGL);
        if (dso) {
            hnd = new driver_t(dso);
            hnd->set( load_driver("GLESv1_CM", cnx, GLESv1_CM), GLESv1_CM );
            hnd->set( load_driver("GLESv2",    cnx, GLESv2),    GLESv2 );
        }
    }

    LOG_ALWAYS_FATAL_IF(!hnd, "couldn't find an OpenGL ES implementation");

    cnx->libEgl   = load_wrapper(EGL_WRAPPER_DIR "/libEGL.so");
    cnx->libGles2 = load_wrapper(EGL_WRAPPER_DIR "/libGLESv2.so");
    cnx->libGles1 = load_wrapper(EGL_WRAPPER_DIR "/libGLESv1_CM.so");

    LOG_ALWAYS_FATAL_IF(!cnx->libEgl,
            "couldn't load system EGL wrapper libraries");

    LOG_ALWAYS_FATAL_IF(!cnx->libGles2 || !cnx->libGles1,
            "couldn't load system OpenGL ES wrapper libraries");

    return (void*)hnd;
}

status_t Loader::close(void* driver)
{
    driver_t* hnd = (driver_t*)driver;
    delete hnd;
    return NO_ERROR;
}

void Loader::init_api(void* dso,
        char const * const * api,
        __eglMustCastToProperFunctionPointerType* curr,
        getProcAddressType getProcAddress)
{
    ATRACE_CALL();

    const ssize_t SIZE = 256;
    char scrap[SIZE];
    while (*api) {
        char const * name = *api;
        __eglMustCastToProperFunctionPointerType f =
            (__eglMustCastToProperFunctionPointerType)dlsym(dso, name);
        if (f == NULL) {
            // couldn't find the entry-point, use eglGetProcAddress()
            f = getProcAddress(name);
        }
        if (f == NULL) {
            // Try without the OES postfix
            ssize_t index = ssize_t(strlen(name)) - 3;
            if ((index>0 && (index<SIZE-1)) && (!strcmp(name+index, "OES"))) {
                strncpy(scrap, name, index);
                scrap[index] = 0;
                f = (__eglMustCastToProperFunctionPointerType)dlsym(dso, scrap);
                //ALOGD_IF(f, "found <%s> instead", scrap);
            }
        }
        if (f == NULL) {
            // Try with the OES postfix
            ssize_t index = ssize_t(strlen(name)) - 3;
            if (index>0 && strcmp(name+index, "OES")) {
                snprintf(scrap, SIZE, "%sOES", name);
                f = (__eglMustCastToProperFunctionPointerType)dlsym(dso, scrap);
                //ALOGD_IF(f, "found <%s> instead", scrap);
            }
        }
        if (f == NULL) {
            //ALOGD("%s", name);
            f = (__eglMustCastToProperFunctionPointerType)gl_unimplemented;

            /*
             * GL_EXT_debug_label is special, we always report it as
             * supported, it's handled by GLES_trace. If GLES_trace is not
             * enabled, then these are no-ops.
             */
            if (!strcmp(name, "glInsertEventMarkerEXT")) {
                f = (__eglMustCastToProperFunctionPointerType)gl_noop;
            } else if (!strcmp(name, "glPushGroupMarkerEXT")) {
                f = (__eglMustCastToProperFunctionPointerType)gl_noop;
            } else if (!strcmp(name, "glPopGroupMarkerEXT")) {
                f = (__eglMustCastToProperFunctionPointerType)gl_noop;
            }
        }
        *curr++ = f;
        api++;
    }
}

static void* load_system_driver(const char* kind) {
    ATRACE_CALL();
    class MatchFile {
    public:
        static String8 find(const char* kind) {
            String8 result;
            int emulationStatus = checkGlesEmulationStatus();
            switch (emulationStatus) {
                case 0:
#if defined(__LP64__)
                    result.setTo("/system/lib64/egl/libGLES_android.so");
#else
                    result.setTo("/system/lib/egl/libGLES_android.so");
#endif
                    return result;
                case 1:
                    // Use host-side OpenGL through the "emulation" library
#if defined(__LP64__)
                    result.appendFormat("/system/lib64/egl/lib%s_emulation.so", kind);
#else
                    result.appendFormat("/system/lib/egl/lib%s_emulation.so", kind);
#endif
                    return result;
                default:
                    // Not in emulator, or use other guest-side implementation
                    break;
            }

            String8 pattern;
            pattern.appendFormat("lib%s", kind);
            const char* const searchPaths[] = {
#if defined(__LP64__)
                    "/vendor/lib64/egl",
                    "/system/lib64/egl"
#else
                    "/vendor/lib/egl",
                    "/system/lib/egl"
#endif
            };

            // first, we search for the exact name of the GLES userspace
            // driver in both locations.
            // i.e.:
            //      libGLES.so, or:
            //      libEGL.so, libGLESv1_CM.so, libGLESv2.so

            for (size_t i=0 ; i<NELEM(searchPaths) ; i++) {
                if (find(result, pattern, searchPaths[i], true)) {
                    return result;
                }
            }

            // for compatibility with the old "egl.cfg" naming convention
            // we look for files that match:
            //      libGLES_*.so, or:
            //      libEGL_*.so, libGLESv1_CM_*.so, libGLESv2_*.so

            pattern.append("_");
            for (size_t i=0 ; i<NELEM(searchPaths) ; i++) {
                if (find(result, pattern, searchPaths[i], false)) {
                    return result;
                }
            }

            // we didn't find the driver. gah.
            result.clear();
            return result;
        }

    private:
        static bool find(String8& result,
                const String8& pattern, const char* const search, bool exact) {
            if (exact) {
                String8 absolutePath;
                absolutePath.appendFormat("%s/%s.so", search, pattern.string());
                if (!access(absolutePath.string(), R_OK)) {
                    result = absolutePath;
                    return true;
                }
                return false;
            }

            DIR* d = opendir(search);
            if (d != NULL) {
                struct dirent cur;
                struct dirent* e;
                while (readdir_r(d, &cur, &e) == 0 && e) {
                    if (e->d_type == DT_DIR) {
                        continue;
                    }
                    if (!strcmp(e->d_name, "libGLES_android.so")) {
                        // always skip the software renderer
                        continue;
                    }
                    if (strstr(e->d_name, pattern.string()) == e->d_name) {
                        if (!strcmp(e->d_name + strlen(e->d_name) - 3, ".so")) {
                            result.clear();
                            result.appendFormat("%s/%s", search, e->d_name);
                            closedir(d);
                            return true;
                        }
                    }
                }
                closedir(d);
            }
            return false;
        }
    };


    String8 absolutePath = MatchFile::find(kind);
    if (absolutePath.isEmpty()) {
        // this happens often, we don't want to log an error
        return 0;
    }
    const char* const driver_absolute_path = absolutePath.string();

    void* dso = do_dlopen(driver_absolute_path, RTLD_NOW | RTLD_LOCAL);
    if (dso == 0) {
        const char* err = dlerror();
        ALOGE("load_driver(%s): %s", driver_absolute_path, err?err:"unknown");
        return 0;
    }

    ALOGD("loaded %s", driver_absolute_path);

    return dso;
}

static void* do_android_dlopen_ext(const char* path, int mode, const android_dlextinfo* info) {
    ATRACE_CALL();
    return android_dlopen_ext(path, mode, info);
}

static const std::array<const char*, 2> HAL_SUBNAME_KEY_PROPERTIES = {{
    "ro.hardware.egl",
    "ro.board.platform",
}};

static void* load_updated_driver(const char* kind, android_namespace_t* ns) {
    ATRACE_CALL();
    const android_dlextinfo dlextinfo = {
        .flags = ANDROID_DLEXT_USE_NAMESPACE,
        .library_namespace = ns,
    };
    void* so = nullptr;
    char prop[PROPERTY_VALUE_MAX + 1];
    for (auto key : HAL_SUBNAME_KEY_PROPERTIES) {
        if (property_get(key, prop, nullptr) > 0) {
            String8 name;
            name.appendFormat("lib%s_%s.so", kind, prop);
            so = do_android_dlopen_ext(name.string(), RTLD_LOCAL | RTLD_NOW,
                    &dlextinfo);
            if (so)
                return so;
        }
    }
    return nullptr;
}

void *Loader::load_driver(const char* kind,
        egl_connection_t* cnx, uint32_t mask)
{
    ATRACE_CALL();

    void* dso = nullptr;
    if (mGetDriverNamespace) {
        android_namespace_t* ns = mGetDriverNamespace();
        if (ns) {
            dso = load_updated_driver(kind, ns);
        }
    }
    if (!dso) {
        dso = load_system_driver(kind);
        if (!dso)
            return NULL;
    }

    if (mask & EGL) {
        getProcAddress = (getProcAddressType)dlsym(dso, "eglGetProcAddress");

        ALOGE_IF(!getProcAddress,
                "can't find eglGetProcAddress() in EGL driver library");

        egl_t* egl = &cnx->egl;
        __eglMustCastToProperFunctionPointerType* curr =
            (__eglMustCastToProperFunctionPointerType*)egl;
        char const * const * api = egl_names;
        while (*api) {
            char const * name = *api;
            __eglMustCastToProperFunctionPointerType f =
                (__eglMustCastToProperFunctionPointerType)dlsym(dso, name);
            if (f == NULL) {
                // couldn't find the entry-point, use eglGetProcAddress()
                f = getProcAddress(name);
                if (f == NULL) {
                    f = (__eglMustCastToProperFunctionPointerType)0;
                }
            }
            *curr++ = f;
            api++;
        }
    }

    if (mask & GLESv1_CM) {
        init_api(dso, gl_names,
            (__eglMustCastToProperFunctionPointerType*)
                &cnx->hooks[egl_connection_t::GLESv1_INDEX]->gl,
            getProcAddress);
    }

    if (mask & GLESv2) {
      init_api(dso, gl_names,
            (__eglMustCastToProperFunctionPointerType*)
                &cnx->hooks[egl_connection_t::GLESv2_INDEX]->gl,
            getProcAddress);
    }

    return dso;
}

// ----------------------------------------------------------------------------
}; // namespace android
// ----------------------------------------------------------------------------<|MERGE_RESOLUTION|>--- conflicted
+++ resolved
@@ -102,34 +102,13 @@
     return atoi(prop);
 }
 
+static void* do_dlopen(const char* path, int mode) {
+    ATRACE_CALL();
+    return dlopen(path, mode);
+}
+
 // ----------------------------------------------------------------------------
 
-<<<<<<< HEAD
-=======
-static char const * getProcessCmdline() {
-    long pid = getpid();
-    char procPath[128];
-    snprintf(procPath, 128, "/proc/%ld/cmdline", pid);
-    FILE * file = fopen(procPath, "r");
-    if (file) {
-        static char cmdline[256];
-        char *str = fgets(cmdline, sizeof(cmdline) - 1, file);
-        fclose(file);
-        if (str) {
-            return cmdline;
-        }
-    }
-    return NULL;
-}
-
-static void* do_dlopen(const char* path, int mode) {
-    ATRACE_CALL();
-    return dlopen(path, mode);
-}
-
-// ----------------------------------------------------------------------------
-
->>>>>>> 1508ae60
 Loader::driver_t::driver_t(void* gles)
 {
     dso[0] = gles;
