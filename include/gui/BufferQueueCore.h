/*
 * Copyright 2014 The Android Open Source Project
 *
 * Licensed under the Apache License, Version 2.0 (the "License");
 * you may not use this file except in compliance with the License.
 * You may obtain a copy of the License at
 *
 *      http://www.apache.org/licenses/LICENSE-2.0
 *
 * Unless required by applicable law or agreed to in writing, software
 * distributed under the License is distributed on an "AS IS" BASIS,
 * WITHOUT WARRANTIES OR CONDITIONS OF ANY KIND, either express or implied.
 * See the License for the specific language governing permissions and
 * limitations under the License.
 */

#ifndef ANDROID_GUI_BUFFERQUEUECORE_H
#define ANDROID_GUI_BUFFERQUEUECORE_H

#include <gui/BufferItem.h>
#include <gui/BufferQueueDefs.h>
#include <gui/BufferSlot.h>
#include <gui/OccupancyTracker.h>

#include <utils/Condition.h>
#include <utils/Mutex.h>
#include <utils/NativeHandle.h>
#include <utils/RefBase.h>
#include <utils/String8.h>
#include <utils/StrongPointer.h>
#include <utils/Trace.h>
#include <utils/Vector.h>

#include <list>
#include <set>

#define BQ_LOGV(x, ...) ALOGV("[%s] " x, mConsumerName.string(), ##__VA_ARGS__)
#define BQ_LOGD(x, ...) ALOGD("[%s] " x, mConsumerName.string(), ##__VA_ARGS__)
#define BQ_LOGI(x, ...) ALOGI("[%s] " x, mConsumerName.string(), ##__VA_ARGS__)
#define BQ_LOGW(x, ...) ALOGW("[%s] " x, mConsumerName.string(), ##__VA_ARGS__)
#define BQ_LOGE(x, ...) ALOGE("[%s] " x, mConsumerName.string(), ##__VA_ARGS__)

#define ATRACE_BUFFER_INDEX(index)                                   \
    if (ATRACE_ENABLED()) {                                          \
        char ___traceBuf[1024];                                      \
        snprintf(___traceBuf, 1024, "%s: %d",                        \
                mCore->mConsumerName.string(), (index));             \
        android::ScopedTrace ___bufTracer(ATRACE_TAG, ___traceBuf);  \
    }

namespace android {

class IConsumerListener;
class IGraphicBufferAlloc;
class IProducerListener;

class BufferQueueCore : public virtual RefBase {

    friend class BufferQueueProducer;
    friend class BufferQueueConsumer;

public:
    // Used as a placeholder slot number when the value isn't pointing to an
    // existing buffer.
    enum { INVALID_BUFFER_SLOT = BufferItem::INVALID_BUFFER_SLOT };

    // We reserve two slots in order to guarantee that the producer and
    // consumer can run asynchronously.
    enum { MAX_MAX_ACQUIRED_BUFFERS = BufferQueueDefs::NUM_BUFFER_SLOTS - 2 };

    enum {
        // The API number used to indicate the currently connected producer
        CURRENTLY_CONNECTED_API = -1,

        // The API number used to indicate that no producer is connected
        NO_CONNECTED_API        = 0,
    };

    typedef Vector<BufferItem> Fifo;

    // BufferQueueCore manages a pool of gralloc memory slots to be used by
    // producers and consumers. allocator is used to allocate all the needed
    // gralloc buffers.
    BufferQueueCore(const sp<IGraphicBufferAlloc>& allocator = NULL);
    virtual ~BufferQueueCore();

private:
    // Dump our state in a string
    void dump(String8& result, const char* prefix) const;

    // getMinUndequeuedBufferCountLocked returns the minimum number of buffers
    // that must remain in a state other than DEQUEUED. The async parameter
    // tells whether we're in asynchronous mode.
    int getMinUndequeuedBufferCountLocked() const;

    // getMinMaxBufferCountLocked returns the minimum number of buffers allowed
    // given the current BufferQueue state. The async parameter tells whether
    // we're in asynchonous mode.
    int getMinMaxBufferCountLocked() const;

    // getMaxBufferCountLocked returns the maximum number of buffers that can be
    // allocated at once. This value depends on the following member variables:
    //
    //     mMaxDequeuedBufferCount
    //     mMaxAcquiredBufferCount
    //     mMaxBufferCount
    //     mAsyncMode
    //     mDequeueBufferCannotBlock
    //
    // Any time one of these member variables is changed while a producer is
    // connected, mDequeueCondition must be broadcast.
    int getMaxBufferCountLocked() const;

    // This performs the same computation but uses the given arguments instead
    // of the member variables for mMaxBufferCount, mAsyncMode, and
    // mDequeueBufferCannotBlock.
    int getMaxBufferCountLocked(bool asyncMode,
            bool dequeueBufferCannotBlock, int maxBufferCount) const;

    // clearBufferSlotLocked frees the GraphicBuffer and sync resources for the
    // given slot.
    void clearBufferSlotLocked(int slot);

    // freeAllBuffersLocked frees the GraphicBuffer and sync resources for
    // all slots, even if they're currently dequeued, queued, or acquired.
    void freeAllBuffersLocked();

    // If delta is positive, makes more slots available. If negative, takes
    // away slots. Returns false if the request can't be met.
    bool adjustAvailableSlotsLocked(int delta);

    // waitWhileAllocatingLocked blocks until mIsAllocating is false.
    void waitWhileAllocatingLocked() const;

#if DEBUG_ONLY_CODE
    // validateConsistencyLocked ensures that the free lists are in sync with
    // the information stored in mSlots
    void validateConsistencyLocked() const;
#endif

    // mAllocator is the connection to SurfaceFlinger that is used to allocate
    // new GraphicBuffer objects.
    sp<IGraphicBufferAlloc> mAllocator;

    // mMutex is the mutex used to prevent concurrent access to the member
    // variables of BufferQueueCore objects. It must be locked whenever any
    // member variable is accessed.
    mutable Mutex mMutex;

    // mIsAbandoned indicates that the BufferQueue will no longer be used to
    // consume image buffers pushed to it using the IGraphicBufferProducer
    // interface. It is initialized to false, and set to true in the
    // consumerDisconnect method. A BufferQueue that is abandoned will return
    // the NO_INIT error from all IGraphicBufferProducer methods capable of
    // returning an error.
    bool mIsAbandoned;

    // mConsumerControlledByApp indicates whether the connected consumer is
    // controlled by the application.
    bool mConsumerControlledByApp;

    // mConsumerName is a string used to identify the BufferQueue in log
    // messages. It is set by the IGraphicBufferConsumer::setConsumerName
    // method.
    String8 mConsumerName;

    // mConsumerListener is used to notify the connected consumer of
    // asynchronous events that it may wish to react to. It is initially
    // set to NULL and is written by consumerConnect and consumerDisconnect.
    sp<IConsumerListener> mConsumerListener;

    // mConsumerUsageBits contains flags that the consumer wants for
    // GraphicBuffers.
    uint32_t mConsumerUsageBits;

    // mConnectedApi indicates the producer API that is currently connected
    // to this BufferQueue. It defaults to NO_CONNECTED_API, and gets updated
    // by the connect and disconnect methods.
    int mConnectedApi;

    // mConnectedProducerToken is used to set a binder death notification on
    // the producer.
    sp<IProducerListener> mConnectedProducerListener;

    // mSlots is an array of buffer slots that must be mirrored on the producer
    // side. This allows buffer ownership to be transferred between the producer
    // and consumer without sending a GraphicBuffer over Binder. The entire
    // array is initialized to NULL at construction time, and buffers are
    // allocated for a slot when requestBuffer is called with that slot's index.
    BufferQueueDefs::SlotsType mSlots;

    // mQueue is a FIFO of queued buffers used in synchronous mode.
    Fifo mQueue;

    // mFreeSlots contains all of the slots which are FREE and do not currently
    // have a buffer attached.
    std::set<int> mFreeSlots;

    // mFreeBuffers contains all of the slots which are FREE and currently have
    // a buffer attached.
    std::list<int> mFreeBuffers;

    // mUnusedSlots contains all slots that are currently unused. They should be
    // free and not have a buffer attached.
    std::list<int> mUnusedSlots;

    // mActiveBuffers contains all slots which have a non-FREE buffer attached.
    std::set<int> mActiveBuffers;

    // mDequeueCondition is a condition variable used for dequeueBuffer in
    // synchronous mode.
    mutable Condition mDequeueCondition;

    // mDequeueBufferCannotBlock indicates whether dequeueBuffer is allowed to
    // block. This flag is set during connect when both the producer and
    // consumer are controlled by the application.
    bool mDequeueBufferCannotBlock;

    // mDefaultBufferFormat can be set so it will override the buffer format
    // when it isn't specified in dequeueBuffer.
    PixelFormat mDefaultBufferFormat;

    // mDefaultWidth holds the default width of allocated buffers. It is used
    // in dequeueBuffer if a width and height of 0 are specified.
    uint32_t mDefaultWidth;

    // mDefaultHeight holds the default height of allocated buffers. It is used
    // in dequeueBuffer if a width and height of 0 are specified.
    uint32_t mDefaultHeight;

    // mDefaultBufferDataSpace holds the default dataSpace of queued buffers.
    // It is used in queueBuffer if a dataspace of 0 (HAL_DATASPACE_UNKNOWN)
    // is specified.
    android_dataspace mDefaultBufferDataSpace;

    // mMaxBufferCount is the limit on the number of buffers that will be
    // allocated at one time. This limit can be set by the consumer.
    int mMaxBufferCount;

    // mMaxAcquiredBufferCount is the number of buffers that the consumer may
    // acquire at one time. It defaults to 1, and can be changed by the consumer
    // via setMaxAcquiredBufferCount, but this may only be done while no
    // producer is connected to the BufferQueue. This value is used to derive
    // the value returned for the MIN_UNDEQUEUED_BUFFERS query to the producer.
    int mMaxAcquiredBufferCount;

    // mMaxDequeuedBufferCount is the number of buffers that the producer may
    // dequeue at one time. It defaults to 1, and can be changed by the producer
    // via setMaxDequeuedBufferCount.
    int mMaxDequeuedBufferCount;

    // mBufferHasBeenQueued is true once a buffer has been queued. It is reset
    // when something causes all buffers to be freed (e.g., changing the buffer
    // count).
    bool mBufferHasBeenQueued;

    // mFrameCounter is the free running counter, incremented on every
    // successful queueBuffer call and buffer allocation.
    uint64_t mFrameCounter;

    // mTransformHint is used to optimize for screen rotations.
    uint32_t mTransformHint;

    // mSidebandStream is a handle to the sideband buffer stream, if any
    sp<NativeHandle> mSidebandStream;

    // mIsAllocating indicates whether a producer is currently trying to allocate buffers (which
    // releases mMutex while doing the allocation proper). Producers should not modify any of the
    // FREE slots while this is true. mIsAllocatingCondition is signaled when this value changes to
    // false.
    bool mIsAllocating;

    // mIsAllocatingCondition is a condition variable used by producers to wait until mIsAllocating
    // becomes false.
    mutable Condition mIsAllocatingCondition;

    // mAllowAllocation determines whether dequeueBuffer is allowed to allocate
    // new buffers
    bool mAllowAllocation;

    // mBufferAge tracks the age of the contents of the most recently dequeued
    // buffer as the number of frames that have elapsed since it was last queued
    uint64_t mBufferAge;

    // mGenerationNumber stores the current generation number of the attached
    // producer. Any attempt to attach a buffer with a different generation
    // number will fail.
    uint32_t mGenerationNumber;

    // mAsyncMode indicates whether or not async mode is enabled.
    // In async mode an extra buffer will be allocated to allow the producer to
    // enqueue buffers without blocking.
    bool mAsyncMode;

    // mSharedBufferMode indicates whether or not shared buffer mode is enabled.
    bool mSharedBufferMode;

    // When shared buffer mode is enabled, this indicates whether the consumer
    // should acquire buffers even if BufferQueue doesn't indicate that they are
    // available.
    bool mAutoRefresh;

    // When shared buffer mode is enabled, this tracks which slot contains the
    // shared buffer.
    int mSharedBufferSlot;

    // Cached data about the shared buffer in shared buffer mode
    struct SharedBufferCache {
        SharedBufferCache(Rect _crop, uint32_t _transform, int _scalingMode,
                android_dataspace _dataspace)
        : crop(_crop),
          transform(_transform),
          scalingMode(_scalingMode),
          dataspace(_dataspace) {
        };

        Rect crop;
        uint32_t transform;
        uint32_t scalingMode;
        android_dataspace dataspace;
    } mSharedBufferCache;

    // The slot of the last queued buffer
    int mLastQueuedSlot;

<<<<<<< HEAD
    OccupancyTracker mOccupancyTracker;
=======
    const uint64_t mUniqueId;
>>>>>>> 8e3e92b9

}; // class BufferQueueCore

} // namespace android

#endif<|MERGE_RESOLUTION|>--- conflicted
+++ resolved
@@ -323,11 +323,9 @@
     // The slot of the last queued buffer
     int mLastQueuedSlot;
 
-<<<<<<< HEAD
     OccupancyTracker mOccupancyTracker;
-=======
+
     const uint64_t mUniqueId;
->>>>>>> 8e3e92b9
 
 }; // class BufferQueueCore
 
