/*
 * Copyright (C) 2010 The Android Open Source Project
 *
 * Licensed under the Apache License, Version 2.0 (the "License");
 * you may not use this file except in compliance with the License.
 * You may obtain a copy of the License at
 *
 *      http://www.apache.org/licenses/LICENSE-2.0
 *
 * Unless required by applicable law or agreed to in writing, software
 * distributed under the License is distributed on an "AS IS" BASIS,
 * WITHOUT WARRANTIES OR CONDITIONS OF ANY KIND, either express or implied.
 * See the License for the specific language governing permissions and
 * limitations under the License.
 */

#ifndef ANDROID_GUI_SURFACETEXTURE_H
#define ANDROID_GUI_SURFACETEXTURE_H

#include <EGL/egl.h>
#include <EGL/eglext.h>
#include <GLES2/gl2.h>

#include <gui/ISurfaceTexture.h>

#include <ui/GraphicBuffer.h>

#include <utils/threads.h>
#include <utils/Vector.h>

#define ANDROID_GRAPHICS_SURFACETEXTURE_JNI_ID "mSurfaceTexture"

namespace android {
// ----------------------------------------------------------------------------

<<<<<<< HEAD
class IGraphicBufferAlloc;

class SurfaceTexture : public BnSurfaceTexture {
public:
    enum { MIN_UNDEQUEUED_BUFFERS = 2 };
    enum { MIN_BUFFER_SLOTS = MIN_UNDEQUEUED_BUFFERS + 1 };
    enum { NUM_BUFFER_SLOTS = 32 };

    struct FrameAvailableListener : public virtual RefBase {
        virtual void onFrameAvailable() = 0;
    };

    // tex indicates the name OpenGL texture to which images are to be streamed.
    // This texture name cannot be changed once the SurfaceTexture is created.
    SurfaceTexture(GLuint tex);

    virtual ~SurfaceTexture();

    // setBufferCount updates the number of available buffer slots.  After
    // calling this all buffer slots are both unallocated and owned by the
    // SurfaceTexture object (i.e. they are not owned by the client).
    virtual status_t setBufferCount(int bufferCount);

    virtual sp<GraphicBuffer> requestBuffer(int buf, uint32_t w, uint32_t h,
            uint32_t format, uint32_t usage);

    // dequeueBuffer gets the next buffer slot index for the client to use. If a
    // buffer slot is available then that slot index is written to the location
    // pointed to by the buf argument and a status of OK is returned.  If no
    // slot is available then a status of -EBUSY is returned and buf is
    // unmodified.
    virtual status_t dequeueBuffer(int *buf);

    virtual status_t queueBuffer(int buf);
    virtual void cancelBuffer(int buf);
    virtual status_t setCrop(const Rect& reg);
    virtual status_t setTransform(uint32_t transform);

    // updateTexImage sets the image contents of the target texture to that of
    // the most recently queued buffer.
    //
    // This call may only be made while the OpenGL ES context to which the
    // target texture belongs is bound to the calling thread.
    status_t updateTexImage();

    // getTransformMatrix retrieves the 4x4 texture coordinate transform matrix
    // associated with the texture image set by the most recent call to
    // updateTexImage.
    //
    // This transform matrix maps 2D homogeneous texture coordinates of the form
    // (s, t, 0, 1) with s and t in the inclusive range [0, 1] to the texture
    // coordinate that should be used to sample that location from the texture.
    // Sampling the texture outside of the range of this transform is undefined.
    //
    // This transform is necessary to compensate for transforms that the stream
    // content producer may implicitly apply to the content. By forcing users of
    // a SurfaceTexture to apply this transform we avoid performing an extra
    // copy of the data that would be needed to hide the transform from the
    // user.
    //
    // The matrix is stored in column-major order so that it may be passed
    // directly to OpenGL ES via the glLoadMatrixf or glUniformMatrix4fv
    // functions.
    void getTransformMatrix(float mtx[16]);

    // setFrameAvailableListener sets the listener object that will be notified
    // when a new frame becomes available.
    void setFrameAvailableListener(const sp<FrameAvailableListener>& l);

    // getAllocator retrieves the binder object that must be referenced as long
    // as the GraphicBuffers dequeued from this SurfaceTexture are referenced.
    // Holding this binder reference prevents SurfaceFlinger from freeing the
    // buffers before the client is done with them.
    sp<IBinder> getAllocator();

private:

    // freeAllBuffers frees the resources (both GraphicBuffer and EGLImage) for
    // all slots.
    void freeAllBuffers();

    // createImage creates a new EGLImage from a GraphicBuffer.
    EGLImageKHR createImage(EGLDisplay dpy,
            const sp<GraphicBuffer>& graphicBuffer);
=======
struct SurfaceTexture {
    struct FrameAvailableListener : public virtual RefBase {};

    SurfaceTexture(GLuint, bool allowSynchronousMode = true) {}
    void updateTexImage() {}
    void decStrong(android::sp<android::SurfaceTexture>* const) {}
    void incStrong(android::sp<android::SurfaceTexture>* const) {}
    void getTransformMatrix(float mtx[16]) {}
    void setFrameAvailableListener(const sp<FrameAvailableListener>&) {}
    void setSynchronousMode(bool) {}
    GLenum getCurrentTextureTarget() const { return 0; }
};
>>>>>>> bbfbd303

    enum { INVALID_BUFFER_SLOT = -1 };

    struct BufferSlot {
        // mGraphicBuffer points to the buffer allocated for this slot or is NULL
        // if no buffer has been allocated.
        sp<GraphicBuffer> mGraphicBuffer;

        // mEglImage is the EGLImage created from mGraphicBuffer.
        EGLImageKHR mEglImage;

        // mEglDisplay is the EGLDisplay used to create mEglImage.
        EGLDisplay mEglDisplay;

        // mOwnedByClient indicates whether the slot is currently accessible to a
        // client and should not be used by the SurfaceTexture object. It gets
        // set to true when dequeueBuffer returns the slot and is reset to false
        // when the client calls either queueBuffer or cancelBuffer on the slot.
        bool mOwnedByClient;
    };

    // mSlots is the array of buffer slots that must be mirrored on the client
    // side. This allows buffer ownership to be transferred between the client
    // and server without sending a GraphicBuffer over binder. The entire array
    // is initialized to NULL at construction time, and buffers are allocated
    // for a slot when requestBuffer is called with that slot's index.
    BufferSlot mSlots[NUM_BUFFER_SLOTS];

    // mBufferCount is the number of buffer slots that the client and server
    // must maintain. It defaults to MIN_BUFFER_SLOTS and can be changed by
    // calling setBufferCount.
    int mBufferCount;

    // mCurrentTexture is the buffer slot index of the buffer that is currently
    // bound to the OpenGL texture. It is initialized to INVALID_BUFFER_SLOT,
    // indicating that no buffer slot is currently bound to the texture. Note,
    // however, that a value of INVALID_BUFFER_SLOT does not necessarily mean
    // that no buffer is bound to the texture. A call to setBufferCount will
    // reset mCurrentTexture to INVALID_BUFFER_SLOT.
    int mCurrentTexture;

    // mCurrentTextureBuf is the graphic buffer of the current texture. It's
    // possible that this buffer is not associated with any buffer slot, so we
    // must track it separately in order to properly use
    // IGraphicBufferAlloc::freeAllGraphicBuffersExcept.
    sp<GraphicBuffer> mCurrentTextureBuf;

    // mCurrentCrop is the crop rectangle that applies to the current texture.
    // It gets set to mLastQueuedCrop each time updateTexImage is called.
    Rect mCurrentCrop;

    // mCurrentTransform is the transform identifier for the current texture. It
    // gets set to mLastQueuedTransform each time updateTexImage is called.
    uint32_t mCurrentTransform;

    // mLastQueued is the buffer slot index of the most recently enqueued buffer.
    // At construction time it is initialized to INVALID_BUFFER_SLOT, and is
    // updated each time queueBuffer is called.
    int mLastQueued;

    // mLastQueuedCrop is the crop rectangle for the buffer that was most
    // recently queued. This gets set to mNextCrop each time queueBuffer gets
    // called.
    Rect mLastQueuedCrop;

    // mLastQueuedTransform is the transform identifier for the buffer that was
    // most recently queued. This gets set to mNextTransform each time
    // queueBuffer gets called.
    uint32_t mLastQueuedTransform;

    // mNextCrop is the crop rectangle that will be used for the next buffer
    // that gets queued. It is set by calling setCrop.
    Rect mNextCrop;

    // mNextTransform is the transform identifier that will be used for the next
    // buffer that gets queued. It is set by calling setTransform.
    uint32_t mNextTransform;

    // mTexName is the name of the OpenGL texture to which streamed images will
    // be bound when updateTexImage is called. It is set at construction time 
    // changed with a call to setTexName.
    const GLuint mTexName;

    // mGraphicBufferAlloc is the connection to SurfaceFlinger that is used to
    // allocate new GraphicBuffer objects.
    sp<IGraphicBufferAlloc> mGraphicBufferAlloc;

    // mAllocdBuffers is mirror of the list of buffers that SurfaceFlinger is
    // referencing. This is kept so that gralloc implementations do not need to
    // properly handle the case where SurfaceFlinger no longer holds a reference
    // to a buffer, but other processes do.
    Vector<sp<GraphicBuffer> > mAllocdBuffers;

    // mFrameAvailableListener is the listener object that will be called when a
    // new frame becomes available. If it is not NULL it will be called from
    // queueBuffer.
    sp<FrameAvailableListener> mFrameAvailableListener;

    // mMutex is the mutex used to prevent concurrent access to the member
    // variables of SurfaceTexture objects. It must be locked whenever the
    // member variables are accessed.
    Mutex mMutex;
};

// ----------------------------------------------------------------------------
}; // namespace android

#endif // ANDROID_GUI_SURFACETEXTURE_H<|MERGE_RESOLUTION|>--- conflicted
+++ resolved
@@ -33,7 +33,6 @@
 namespace android {
 // ----------------------------------------------------------------------------
 
-<<<<<<< HEAD
 class IGraphicBufferAlloc;
 
 class SurfaceTexture : public BnSurfaceTexture {
@@ -48,7 +47,7 @@
 
     // tex indicates the name OpenGL texture to which images are to be streamed.
     // This texture name cannot be changed once the SurfaceTexture is created.
-    SurfaceTexture(GLuint tex);
+    SurfaceTexture(GLuint tex, bool allowSynchronousMode = true);
 
     virtual ~SurfaceTexture();
 
@@ -118,20 +117,6 @@
     // createImage creates a new EGLImage from a GraphicBuffer.
     EGLImageKHR createImage(EGLDisplay dpy,
             const sp<GraphicBuffer>& graphicBuffer);
-=======
-struct SurfaceTexture {
-    struct FrameAvailableListener : public virtual RefBase {};
-
-    SurfaceTexture(GLuint, bool allowSynchronousMode = true) {}
-    void updateTexImage() {}
-    void decStrong(android::sp<android::SurfaceTexture>* const) {}
-    void incStrong(android::sp<android::SurfaceTexture>* const) {}
-    void getTransformMatrix(float mtx[16]) {}
-    void setFrameAvailableListener(const sp<FrameAvailableListener>&) {}
-    void setSynchronousMode(bool) {}
-    GLenum getCurrentTextureTarget() const { return 0; }
-};
->>>>>>> bbfbd303
 
     enum { INVALID_BUFFER_SLOT = -1 };
 
